<!-- markdownlint-disable -->

<a href="../src/state.py#L0"><img align="right" style="float:right;" src="https://img.shields.io/badge/-source-cccccc?style=flat-square"></a>

# <kbd>module</kbd> `state.py`
Wazuh server charm state. 

**Global Variables**
---------------
- **WAZUH_CLUSTER_KEY_SECRET_LABEL**


---

## <kbd>class</kbd> `CharmBaseWithState`
CharmBase than can build a CharmState. 


---

#### <kbd>property</kbd> app

Application that this unit is part of. 

---

#### <kbd>property</kbd> charm_dir

Root directory of the charm as it is running. 

---

#### <kbd>property</kbd> config

A mapping containing the charm's config and current values. 

---

#### <kbd>property</kbd> meta

Metadata of this charm. 

---

#### <kbd>property</kbd> model

Shortcut for more simple access the model. 

---

#### <kbd>property</kbd> unit

Unit that this execution is responsible for. 



---

<a href="../src/state.py#L25"><img align="right" style="float:right;" src="https://img.shields.io/badge/-source-cccccc?style=flat-square"></a>

### <kbd>function</kbd> `reconcile`

```python
reconcile() → None
```

Reconcile configuration. 


---

## <kbd>class</kbd> `InvalidStateError`
Exception raised when a charm configuration is found to be invalid. 





---

## <kbd>class</kbd> `ProxyConfig`
Proxy configuration. 



**Attributes:**
 
 - <b>`http_proxy`</b>:  The http proxy URL. 
 - <b>`https_proxy`</b>:  The https proxy URL. 
 - <b>`no_proxy`</b>:  Comma separated list of hostnames to bypass proxy. 


---

#### <kbd>property</kbd> model_extra

Get extra fields set during validation. 



**Returns:**
  A dictionary of extra fields, or `None` if `config.extra` is not set to `"allow"`. 

---

#### <kbd>property</kbd> model_fields_set

Returns the set of fields that have been explicitly set on this model instance. 



**Returns:**
  A set of strings representing the fields that have been set,  i.e. that were not filled from defaults. 




---

## <kbd>class</kbd> `State`
The Wazuh server charm state. 



**Attributes:**
 
 - <b>`agent_password`</b>:  the agent password. 
<<<<<<< HEAD
 - <b>`cluster_key`</b>:  the cluster key. 
=======
>>>>>>> dd9909f5
 - <b>`indexer_ips`</b>:  list of Wazuh indexer IPs. 
 - <b>`filebeat_username`</b>:  the filebeat username. 
 - <b>`filebeat_password`</b>:  the filebeat password. 
 - <b>`certificate`</b>:  the TLS certificate. 
 - <b>`root_ca`</b>:  the CA certificate. 
 - <b>`custom_config_repository`</b>:  the git repository where the configuration is. 
 - <b>`custom_config_ssh_key`</b>:  the SSH key for the git repository. 
 - <b>`proxy`</b>:  proxy configuration. 

<<<<<<< HEAD
<a href="../src/state.py#L88"><img align="right" style="float:right;" src="https://img.shields.io/badge/-source-cccccc?style=flat-square"></a>
=======
<a href="../src/state.py#L180"><img align="right" style="float:right;" src="https://img.shields.io/badge/-source-cccccc?style=flat-square"></a>
>>>>>>> dd9909f5

### <kbd>function</kbd> `__init__`

```python
__init__(
    agent_password: Optional[str],
<<<<<<< HEAD
    cluster_key: str,
=======
>>>>>>> dd9909f5
    indexer_ips: list[str],
    filebeat_username: str,
    filebeat_password: str,
    certificate: str,
    root_ca: str,
    wazuh_config: WazuhConfig,
    custom_config_ssh_key: Optional[str]
)
```

Initialize a new instance of the CharmState class. 



**Args:**
 
 - <b>`agent_password`</b>:  the agent password. 
<<<<<<< HEAD
 - <b>`cluster_key`</b>:  the cluster key. 
=======
>>>>>>> dd9909f5
 - <b>`indexer_ips`</b>:  list of Wazuh indexer IPs. 
 - <b>`filebeat_username`</b>:  the filebeat username. 
 - <b>`filebeat_password`</b>:  the filebeat password. 
 - <b>`certificate`</b>:  the TLS certificate. 
 - <b>`root_ca`</b>:  the CA certificate. 
 - <b>`wazuh_config`</b>:  Wazuh configuration. 
 - <b>`custom_config_ssh_key`</b>:  the SSH key for the git repository. 


---

#### <kbd>property</kbd> model_extra

Get extra fields set during validation. 



**Returns:**
  A dictionary of extra fields, or `None` if `config.extra` is not set to `"allow"`. 

---

#### <kbd>property</kbd> model_fields_set

Returns the set of fields that have been explicitly set on this model instance. 



**Returns:**
  A set of strings representing the fields that have been set,  i.e. that were not filled from defaults. 

---

#### <kbd>property</kbd> proxy

Get charm proxy configuration from juju charm environment. 



**Returns:**
  charm proxy configuration in the form of ProxyConfig. 



**Raises:**
 
 - <b>`InvalidStateError`</b>:  if the proxy configuration is invalid. 



---

<<<<<<< HEAD
<a href="../src/state.py#L273"><img align="right" style="float:right;" src="https://img.shields.io/badge/-source-cccccc?style=flat-square"></a>
=======
<a href="../src/state.py#L236"><img align="right" style="float:right;" src="https://img.shields.io/badge/-source-cccccc?style=flat-square"></a>
>>>>>>> dd9909f5

### <kbd>classmethod</kbd> `from_charm`

```python
from_charm(
    charm: CharmBase,
    indexer_relation_data: dict[str, str],
    provider_certificates: list[ProviderCertificate],
    certitificate_signing_request: str
) → State
```

Initialize the state from charm. 



**Args:**
 
 - <b>`charm`</b>:  the root charm. 
 - <b>`indexer_relation_data`</b>:  the Wazuh indexer app relation data. 
 - <b>`provider_certificates`</b>:  the provider certificates. 
 - <b>`certitificate_signing_request`</b>:  the certificate signing request. 



**Returns:**
 Current state of the charm. 



**Raises:**
 
 - <b>`InvalidStateError`</b>:  if the state is invalid. 


---

## <kbd>class</kbd> `WazuhConfig`
The Wazuh server charm configuration. 



**Attributes:**
 
 - <b>`agent_password`</b>:  the secret key corresponding to the agent secret. 
 - <b>`custom_config_repository`</b>:  the git repository where the configuration is. 
 - <b>`custom_config_ssh_key`</b>:  the secret key corresponding to the SSH key for the git repository. 


---

#### <kbd>property</kbd> model_extra

Get extra fields set during validation. 



**Returns:**
  A dictionary of extra fields, or `None` if `config.extra` is not set to `"allow"`. 

---

#### <kbd>property</kbd> model_fields_set

Returns the set of fields that have been explicitly set on this model instance. 



**Returns:**
  A set of strings representing the fields that have been set,  i.e. that were not filled from defaults. 



<|MERGE_RESOLUTION|>--- conflicted
+++ resolved
@@ -125,10 +125,7 @@
 **Attributes:**
  
  - <b>`agent_password`</b>:  the agent password. 
-<<<<<<< HEAD
  - <b>`cluster_key`</b>:  the cluster key. 
-=======
->>>>>>> dd9909f5
  - <b>`indexer_ips`</b>:  list of Wazuh indexer IPs. 
  - <b>`filebeat_username`</b>:  the filebeat username. 
  - <b>`filebeat_password`</b>:  the filebeat password. 
@@ -138,21 +135,14 @@
  - <b>`custom_config_ssh_key`</b>:  the SSH key for the git repository. 
  - <b>`proxy`</b>:  proxy configuration. 
 
-<<<<<<< HEAD
-<a href="../src/state.py#L88"><img align="right" style="float:right;" src="https://img.shields.io/badge/-source-cccccc?style=flat-square"></a>
-=======
-<a href="../src/state.py#L180"><img align="right" style="float:right;" src="https://img.shields.io/badge/-source-cccccc?style=flat-square"></a>
->>>>>>> dd9909f5
+<a href="../src/state.py#L206"><img align="right" style="float:right;" src="https://img.shields.io/badge/-source-cccccc?style=flat-square"></a>
 
 ### <kbd>function</kbd> `__init__`
 
 ```python
 __init__(
     agent_password: Optional[str],
-<<<<<<< HEAD
     cluster_key: str,
-=======
->>>>>>> dd9909f5
     indexer_ips: list[str],
     filebeat_username: str,
     filebeat_password: str,
@@ -170,10 +160,7 @@
 **Args:**
  
  - <b>`agent_password`</b>:  the agent password. 
-<<<<<<< HEAD
  - <b>`cluster_key`</b>:  the cluster key. 
-=======
->>>>>>> dd9909f5
  - <b>`indexer_ips`</b>:  list of Wazuh indexer IPs. 
  - <b>`filebeat_username`</b>:  the filebeat username. 
  - <b>`filebeat_password`</b>:  the filebeat password. 
@@ -226,11 +213,7 @@
 
 ---
 
-<<<<<<< HEAD
-<a href="../src/state.py#L273"><img align="right" style="float:right;" src="https://img.shields.io/badge/-source-cccccc?style=flat-square"></a>
-=======
-<a href="../src/state.py#L236"><img align="right" style="float:right;" src="https://img.shields.io/badge/-source-cccccc?style=flat-square"></a>
->>>>>>> dd9909f5
+<a href="../src/state.py#L265"><img align="right" style="float:right;" src="https://img.shields.io/badge/-source-cccccc?style=flat-square"></a>
 
 ### <kbd>classmethod</kbd> `from_charm`
 
