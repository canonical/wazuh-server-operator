--- conflicted
+++ resolved
@@ -134,11 +134,8 @@
 **Attributes:**
  
  - <b>`agent_password`</b>:  the agent password. 
-<<<<<<< HEAD
  - <b>`api_password`</b>:  the API password. 
-=======
  - <b>`cluster_key`</b>:  the Wazuh key for the cluster nodes. 
->>>>>>> ce917f97
  - <b>`indexer_ips`</b>:  list of Wazuh indexer IPs. 
  - <b>`filebeat_username`</b>:  the filebeat username. 
  - <b>`filebeat_password`</b>:  the filebeat password. 
@@ -148,23 +145,15 @@
  - <b>`custom_config_ssh_key`</b>:  the SSH key for the git repository. 
  - <b>`proxy`</b>:  proxy configuration. 
 
-<<<<<<< HEAD
-<a href="../src/state.py#L184"><img align="right" style="float:right;" src="https://img.shields.io/badge/-source-cccccc?style=flat-square"></a>
-=======
-<a href="../src/state.py#L213"><img align="right" style="float:right;" src="https://img.shields.io/badge/-source-cccccc?style=flat-square"></a>
->>>>>>> ce917f97
+<a href="../src/state.py#L217"><img align="right" style="float:right;" src="https://img.shields.io/badge/-source-cccccc?style=flat-square"></a>
 
 ### <kbd>function</kbd> `__init__`
 
 ```python
 __init__(
-<<<<<<< HEAD
     agent_password: str | None,
     api_password: str,
-=======
-    agent_password: Optional[str],
     cluster_key: str,
->>>>>>> ce917f97
     indexer_ips: list[str],
     filebeat_username: str,
     filebeat_password: str,
@@ -182,11 +171,8 @@
 **Args:**
  
  - <b>`agent_password`</b>:  the agent password. 
-<<<<<<< HEAD
  - <b>`api_password`</b>:  the API password. 
-=======
  - <b>`cluster_key`</b>:  the Wazuh key for the cluster nodes. 
->>>>>>> ce917f97
  - <b>`indexer_ips`</b>:  list of Wazuh indexer IPs. 
  - <b>`filebeat_username`</b>:  the filebeat username. 
  - <b>`filebeat_password`</b>:  the filebeat password. 
@@ -239,11 +225,7 @@
 
 ---
 
-<<<<<<< HEAD
-<a href="../src/state.py#L243"><img align="right" style="float:right;" src="https://img.shields.io/badge/-source-cccccc?style=flat-square"></a>
-=======
-<a href="../src/state.py#L272"><img align="right" style="float:right;" src="https://img.shields.io/badge/-source-cccccc?style=flat-square"></a>
->>>>>>> ce917f97
+<a href="../src/state.py#L279"><img align="right" style="float:right;" src="https://img.shields.io/badge/-source-cccccc?style=flat-square"></a>
 
 ### <kbd>classmethod</kbd> `from_charm`
 
