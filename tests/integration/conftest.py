# Copyright 2025 Canonical Ltd.
# See LICENSE file for licensing details.

"""General configuration module for integration tests."""

import logging
import os.path
import secrets
import typing

import pytest
import pytest_asyncio
from juju.application import Application
from juju.model import Controller, Model
from pytest_operator.plugin import OpsTest

logger = logging.getLogger(__name__)

MACHINE_MODEL_CONFIG = {
    "logging-config": "<root>=INFO;unit=DEBUG",
    "update-status-hook-interval": "5m",
    "cloudinit-userdata": """postruncmd:
        - [ 'sysctl', '-w', 'vm.max_map_count=262144' ]
        - [ 'sysctl', '-w', 'fs.file-max=1048576' ]
        - [ 'sysctl', '-w', 'vm.swappiness=0' ]
        - [ 'sysctl', '-w', 'net.ipv4.tcp_retries2=5' ]
    """,
}


@pytest_asyncio.fixture(scope="module", name="model")
async def model_fixture(ops_test: OpsTest) -> Model:
    """The current test model."""
    assert ops_test.model
    return ops_test.model


@pytest_asyncio.fixture(scope="module", name="machine_controller")
async def machine_controller_fixture() -> typing.AsyncGenerator[Controller, None]:
    """The lxd controller."""
    controller = Controller()
    await controller.connect_controller("localhost")
    yield controller
    await controller.disconnect()


@pytest_asyncio.fixture(scope="module", name="machine_model")
async def machine_model_fixture(
    machine_controller: Controller,
) -> typing.AsyncGenerator[Model, None]:
    """The machine model for OpenSearch charm."""
    machine_model_name = f"machine-{secrets.token_hex(2)}"
    model = await machine_controller.add_model(machine_model_name)
    await model.connect(f"localhost:admin/{model.name}")
    await model.set_config(MACHINE_MODEL_CONFIG)
    yield model
    await model.disconnect()


@pytest_asyncio.fixture(scope="module", name="traefik")
async def traefik_fixture(model: Model) -> typing.AsyncGenerator[Application, None]:
    """Deploy the traefik charm."""
    application = await model.deploy(
        "traefik-k8s",
        application_name="traefik-k8s",
        channel="latest/stable",
        trust=True,
        config={"external_hostname": "wazuh-server.local"},
    )
    yield application


@pytest_asyncio.fixture(scope="module", name="self_signed_certificates")
async def self_signed_certificates_fixture(
    machine_model: Model,
) -> typing.AsyncGenerator[Application, None]:
    """Deploy the self signed certificates charm."""
    application = await machine_model.deploy(
        "self-signed-certificates",
        application_name="self-signed-certificates",
        channel="latest/stable",
        config={"ca-common-name": "Test CA"},
    )
    await machine_model.create_offer(f"{application.name}:certificates", application.name)
    yield application


@pytest_asyncio.fixture(scope="module", name="opensearch_provider")
async def opensearch_provider_fixture(
    machine_model: Model,
    self_signed_certificates: Application,
) -> typing.AsyncGenerator[Application, None]:
    """Deploy the opensearch charm."""
    application = await machine_model.deploy(
        "wazuh-indexer", application_name="wazuh-indexer", channel="latest/edge", num_units=3
    )
    await machine_model.integrate(self_signed_certificates.name, application.name)
    await machine_model.create_offer(f"{application.name}:opensearch-client", application.name)
    await machine_model.wait_for_idle(
<<<<<<< HEAD
        apps=[application.name, self_signed_certificates.name], status="active", timeout=1400
=======
        apps=[application.name, self_signed_certificates.name], status="active", timeout=2000
>>>>>>> f72ef516
    )
    yield application


@pytest_asyncio.fixture(scope="module", name="charm")
async def charm_fixture(pytestconfig: pytest.Config) -> str:
    """Get value from parameter charm-file."""
    charm = pytestconfig.getoption("--charm-file")
    assert charm, "--charm-file must be set"
    if not os.path.exists(charm):
        logger.info("Using parent directory for charm file")
        charm = os.path.join("..", charm)
    return charm


# pylint: disable=too-many-arguments, too-many-positional-arguments
@pytest_asyncio.fixture(scope="module", name="application")
async def application_fixture(
    charm: str,
    model: Model,
    self_signed_certificates: Application,
    opensearch_provider: Application,
    pytestconfig: pytest.Config,
    traefik: Application,
) -> typing.AsyncGenerator[Application, None]:
    """Deploy the charm."""
    # Deploy the charm and wait for active/idle status
    resources = {
        "wazuh-server-image": pytestconfig.getoption("--wazuh-server-image"),
    }
    application = await model.deploy(f"./{charm}", resources=resources, trust=True)
    await model.integrate(
        f"localhost:admin/{opensearch_provider.model.name}.{opensearch_provider.name}",
        application.name,
    )
    await model.integrate(
        f"localhost:admin/{self_signed_certificates.model.name}.{self_signed_certificates.name}",
        application.name,
    )
    await model.integrate(traefik.name, application.name)
    await model.wait_for_idle(
        apps=[application.name],
        status="active",
        raise_on_error=True,
        timeout=1800,
    )
    yield application<|MERGE_RESOLUTION|>--- conflicted
+++ resolved
@@ -97,11 +97,7 @@
     await machine_model.integrate(self_signed_certificates.name, application.name)
     await machine_model.create_offer(f"{application.name}:opensearch-client", application.name)
     await machine_model.wait_for_idle(
-<<<<<<< HEAD
-        apps=[application.name, self_signed_certificates.name], status="active", timeout=1400
-=======
         apps=[application.name, self_signed_certificates.name], status="active", timeout=2000
->>>>>>> f72ef516
     )
     yield application
 
