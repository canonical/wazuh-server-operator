# Copyright 2025 Canonical Ltd.
# See LICENSE file for licensing details.

"""General configuration module for integration tests."""

import logging
import os.path
import secrets
import typing

import pytest
import pytest_asyncio
from juju.application import Application
from juju.model import Controller, Model
from pytest_operator.plugin import OpsTest

logger = logging.getLogger(__name__)

MACHINE_MODEL_CONFIG = {
    "logging-config": "<root>=INFO;unit=DEBUG",
    "update-status-hook-interval": "5m",
    "cloudinit-userdata": """postruncmd:
        - [ 'sysctl', '-w', 'vm.max_map_count=262144' ]
        - [ 'sysctl', '-w', 'fs.file-max=1048576' ]
        - [ 'sysctl', '-w', 'vm.swappiness=0' ]
        - [ 'sysctl', '-w', 'net.ipv4.tcp_retries2=5' ]
    """,
}


@pytest_asyncio.fixture(scope="module", name="model")
async def model_fixture(ops_test: OpsTest) -> Model:
    """The current test model."""
    assert ops_test.model
    return ops_test.model


@pytest_asyncio.fixture(scope="module", name="machine_controller")
async def machine_controller_fixture() -> typing.AsyncGenerator[Controller, None]:
    """The lxd controller."""
    controller = Controller()
    await controller.connect_controller("localhost")
    yield controller
    await controller.disconnect()


@pytest_asyncio.fixture(scope="module", name="machine_model")
async def machine_model_fixture(
    machine_controller: Controller,
) -> typing.AsyncGenerator[Model, None]:
    """The machine model for OpenSearch charm."""
    machine_model_name = f"machine-{secrets.token_hex(2)}"
    model = await machine_controller.add_model(machine_model_name)
    await model.connect(f"localhost:admin/{model.name}")
    await model.set_config(MACHINE_MODEL_CONFIG)
    yield model
    await model.disconnect()


@pytest_asyncio.fixture(scope="module", name="traefik")
async def traefik_fixture(model: Model) -> typing.AsyncGenerator[Application, None]:
    """Deploy the traefik charm."""
    application = await model.deploy(
        "traefik-k8s",
        application_name="traefik-k8s",
        channel="latest/stable",
        trust=True,
        config={"external_hostname": "wazuh-server.local"},
    )
    yield application


@pytest_asyncio.fixture(scope="module", name="self_signed_certificates")
async def self_signed_certificates_fixture(
    machine_model: Model,
) -> typing.AsyncGenerator[Application, None]:
    """Deploy the self signed certificates charm."""
    application = await machine_model.deploy(
        "self-signed-certificates",
        application_name="self-signed-certificates",
        channel="latest/stable",
        config={"ca-common-name": "Test CA"},
    )
    await machine_model.create_offer(f"{application.name}:certificates", application.name)
    yield application


@pytest_asyncio.fixture(scope="module", name="opensearch_provider")
async def opensearch_provider_fixture(
    machine_model: Model,
    self_signed_certificates: Application,
) -> typing.AsyncGenerator[Application, None]:
    """Deploy the opensearch charm."""
    application = await machine_model.deploy(
        "wazuh-indexer", application_name="wazuh-indexer", channel="latest/edge", num_units=3
    )
    await machine_model.integrate(self_signed_certificates.name, application.name)
    await machine_model.create_offer(f"{application.name}:opensearch-client", application.name)
    yield application


@pytest_asyncio.fixture(scope="module", name="charm")
async def charm_fixture(pytestconfig: pytest.Config) -> str:
    """Get value from parameter charm-file."""
    charm = pytestconfig.getoption("--charm-file")
    assert charm, "--charm-file must be set"
    if not os.path.exists(charm):
        logger.info("Using parent directory for charm file")
        charm = os.path.join("..", charm)
    return charm


# pylint: disable=too-many-arguments, too-many-positional-arguments
@pytest_asyncio.fixture(scope="module", name="application")
async def application_fixture(
    charm: str,
    model: Model,
    self_signed_certificates: Application,
    opensearch_provider: Application,
    pytestconfig: pytest.Config,
    traefik: Application,
) -> typing.AsyncGenerator[Application, None]:
    """Deploy the charm."""
    # Deploy the charm and wait for active/idle status
    resources = {
        "wazuh-server-image": pytestconfig.getoption("--wazuh-server-image"),
    }
    application = await model.deploy(f"./{charm}", resources=resources, trust=True)
    await model.integrate(
        f"localhost:admin/{opensearch_provider.model.name}.{opensearch_provider.name}",
        application.name,
    )
    await model.integrate(
        f"localhost:admin/{self_signed_certificates.model.name}.{self_signed_certificates.name}",
        application.name,
    )
    await model.integrate(traefik.name, application.name)
<<<<<<< HEAD
    await model.wait_for_idle(apps=[application.name, traefik.name], status="active", timeout=1400)
=======
    await model.wait_for_idle(apps=[application.name, traefik.name], status="active", timeout=1800)
>>>>>>> 7c21997b
    yield application<|MERGE_RESOLUTION|>--- conflicted
+++ resolved
@@ -135,9 +135,5 @@
         application.name,
     )
     await model.integrate(traefik.name, application.name)
-<<<<<<< HEAD
-    await model.wait_for_idle(apps=[application.name, traefik.name], status="active", timeout=1400)
-=======
     await model.wait_for_idle(apps=[application.name, traefik.name], status="active", timeout=1800)
->>>>>>> 7c21997b
     yield application