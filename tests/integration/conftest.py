--- conflicted
+++ resolved
@@ -141,22 +141,11 @@
         "wazuh-server-image": pytestconfig.getoption("--wazuh-server-image"),
     }
     await model.add_secret(
-<<<<<<< HEAD
-        name=state.WAZUH_CLUSTER_KEY_SECRET_LABEL,
-        data_args=[f"{username}={password}" for username, password in api_credentials.items()],
-    )
-    application = await model.deploy(f"./{charm}", resources=resources, trust=True)
-    # Wazuh mistakenly thinks this is a password
-    await model.grant_secret(
-        secret_name="wazuh-api-credentials", application=application.name
-    )  # nosec
-=======
         name=state.WAZUH_API_CREDENTIALS,
         data_args=[f"{username}={password}" for username, password in api_credentials.items()],
     )
     application = await model.deploy(f"./{charm}", resources=resources, trust=True)
     await model.grant_secret(secret_name=state.WAZUH_API_CREDENTIALS, application=application.name)
->>>>>>> c1aaae81
     await model.integrate(
         f"localhost:admin/{opensearch_provider.model.name}.{opensearch_provider.name}",
         application.name,
