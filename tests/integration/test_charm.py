#!/usr/bin/env python3

# Copyright 2025 Canonical Ltd.
# See LICENSE file for licensing details.

"""Integration tests."""

import logging
from pathlib import Path

import pytest
import requests
import yaml
from juju.application import Application
from juju.model import Model

import state

logger = logging.getLogger(__name__)

CHARMCRAFT = yaml.safe_load(Path("./charmcraft.yaml").read_text(encoding="utf-8"))
APP_NAME = CHARMCRAFT["name"]


@pytest.mark.abort_on_fail
<<<<<<< HEAD
async def test_clustering_ok(model: Model, application: Application):
    """Deploy the charm together with related charms and scale to two units.

    Assert: the clustering config is valid.
    """
    await model.wait_for_idle(
        apps=[application.name], status="active", raise_on_blocked=True, timeout=1000
    )
    await application.scale(2)
    await model.wait_for_idle(idle_period=30, apps=[application.name], status="active")

=======
async def test_api(model: Model, application: Application):
    """
    Arrange: deploy the charm together with related charms.
    Act: scale up to two units
    Assert: the default credentials are no longer valid for any of the units.
    """
    await application.scale(2)
    await model.wait_for_idle(
        apps=[application.name], status="active", raise_on_blocked=True, timeout=1000
    )

    status = await model.get_status()
    # Type hints are not ok here
    units = list(status.applications[application.name].units)  # type: ignore
    for unit in units:
        address = status["applications"][application.name]["units"][unit]["address"]
        # Check the defaults are changed instead of the new creds
        # https://github.com/juju/python-libjuju/issues/947
        response = requests.get(  # nosec
            f"https://{address}:55000/security/user/authenticate",
            auth=("wazuh", state.WAZUH_USERS["wazuh"]["default_password"]),
            timeout=10,
            verify=False,
        )
        assert response.status_code == 401, f"Default user still in use for unit {unit.name}"


@pytest.mark.abort_on_fail
async def test_clustering_ok(application: Application):
    """
    Arrange: deploy the charm together with related charms.
    Act: scale up to two units
    Assert: the clustering config is valid.
    """
>>>>>>> f72ef516
    wazuh_unit = application.units[0]  # type: ignore
    pebble_exec = "PEBBLE_SOCKET=/charm/containers/wazuh-server/pebble.socket pebble exec"
    action = await wazuh_unit.run(
        f"{pebble_exec} -- /var/ossec/bin/cluster_control -l", timeout=10
    )
    await action.wait()
    code = action.results.get("return-code")
    stdout = action.results.get("stdout")
    stderr = action.results.get("stderr")
<<<<<<< HEAD
    assert code == "0", f"cluster test for unit 0 failed with code {code}: {stderr or stdout}"
    assert "master" in stdout
    assert "worker" in stdout
=======
    assert code == 0, f"cluster test for unit 0 failed with code {code}: {stderr or stdout}"
    assert "master" in stdout, stdout
    assert "worker" in stdout, stdout
>>>>>>> f72ef516

    action = await wazuh_unit.run(
        f"{pebble_exec} -- /var/ossec/bin/cluster_control -i", timeout=10
    )
    await action.wait()
    code = action.results.get("return-code")
    stdout = action.results.get("stdout")
    stderr = action.results.get("stderr")
<<<<<<< HEAD
    assert code == "0", f"cluster test for unit 0 failed with code {code}: {stderr or stdout}"
    assert "connected nodes (1)" in stdout
    assert "wazuh-server-1" in stdout


@pytest.mark.abort_on_fail
async def test_filebeat_ok(model: Model, application: Application):
    """Deploy the charm together with related charms.

    Assert: the filebeat config is valid.
    """
    await model.wait_for_idle(
        apps=[application.name], status="active", raise_on_blocked=True, timeout=1000
    )

    wazuh_unit = application.units[0]  # type: ignore
    pebble_exec = "PEBBLE_SOCKET=/charm/containers/wazuh-server/pebble.socket pebble exec"
    action = await wazuh_unit.run(f"{pebble_exec} -- /usr/bin/filebeat test output", timeout=10)
    await action.wait()
    logger.error(action.results)
    code = action.results.get("return-code")
    stdout = action.results.get("stdout")
    stderr = action.results.get("stderr")
    assert code == "0", f"filebeat test failed with code {code}: {stderr or stdout}"
=======
    assert code == 0, f"cluster test for unit 0 failed with code {code}: {stderr or stdout}"
    assert "connected nodes (1)" in stdout, stdout
    assert "wazuh-server-1" in stdout, stdout
>>>>>>> f72ef516
<|MERGE_RESOLUTION|>--- conflicted
+++ resolved
@@ -23,19 +23,6 @@
 
 
 @pytest.mark.abort_on_fail
-<<<<<<< HEAD
-async def test_clustering_ok(model: Model, application: Application):
-    """Deploy the charm together with related charms and scale to two units.
-
-    Assert: the clustering config is valid.
-    """
-    await model.wait_for_idle(
-        apps=[application.name], status="active", raise_on_blocked=True, timeout=1000
-    )
-    await application.scale(2)
-    await model.wait_for_idle(idle_period=30, apps=[application.name], status="active")
-
-=======
 async def test_api(model: Model, application: Application):
     """
     Arrange: deploy the charm together with related charms.
@@ -70,7 +57,6 @@
     Act: scale up to two units
     Assert: the clustering config is valid.
     """
->>>>>>> f72ef516
     wazuh_unit = application.units[0]  # type: ignore
     pebble_exec = "PEBBLE_SOCKET=/charm/containers/wazuh-server/pebble.socket pebble exec"
     action = await wazuh_unit.run(
@@ -80,15 +66,9 @@
     code = action.results.get("return-code")
     stdout = action.results.get("stdout")
     stderr = action.results.get("stderr")
-<<<<<<< HEAD
-    assert code == "0", f"cluster test for unit 0 failed with code {code}: {stderr or stdout}"
-    assert "master" in stdout
-    assert "worker" in stdout
-=======
     assert code == 0, f"cluster test for unit 0 failed with code {code}: {stderr or stdout}"
     assert "master" in stdout, stdout
     assert "worker" in stdout, stdout
->>>>>>> f72ef516
 
     action = await wazuh_unit.run(
         f"{pebble_exec} -- /var/ossec/bin/cluster_control -i", timeout=10
@@ -97,33 +77,6 @@
     code = action.results.get("return-code")
     stdout = action.results.get("stdout")
     stderr = action.results.get("stderr")
-<<<<<<< HEAD
-    assert code == "0", f"cluster test for unit 0 failed with code {code}: {stderr or stdout}"
-    assert "connected nodes (1)" in stdout
-    assert "wazuh-server-1" in stdout
-
-
-@pytest.mark.abort_on_fail
-async def test_filebeat_ok(model: Model, application: Application):
-    """Deploy the charm together with related charms.
-
-    Assert: the filebeat config is valid.
-    """
-    await model.wait_for_idle(
-        apps=[application.name], status="active", raise_on_blocked=True, timeout=1000
-    )
-
-    wazuh_unit = application.units[0]  # type: ignore
-    pebble_exec = "PEBBLE_SOCKET=/charm/containers/wazuh-server/pebble.socket pebble exec"
-    action = await wazuh_unit.run(f"{pebble_exec} -- /usr/bin/filebeat test output", timeout=10)
-    await action.wait()
-    logger.error(action.results)
-    code = action.results.get("return-code")
-    stdout = action.results.get("stdout")
-    stderr = action.results.get("stderr")
-    assert code == "0", f"filebeat test failed with code {code}: {stderr or stdout}"
-=======
     assert code == 0, f"cluster test for unit 0 failed with code {code}: {stderr or stdout}"
     assert "connected nodes (1)" in stdout, stdout
-    assert "wazuh-server-1" in stdout, stdout
->>>>>>> f72ef516
+    assert "wazuh-server-1" in stdout, stdout