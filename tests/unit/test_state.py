# Copyright 2024 Canonical Ltd.
# See LICENSE file for licensing details.

"""State unit tests."""

import datetime
import secrets
import unittest

import charms.tls_certificates_interface.v3.tls_certificates as certificates
import ops
import pytest

import state


@pytest.mark.parametrize(
    "opensearch_relation_data",
    [
        ({}),
        ({}),
        ({"endpoints": "10.0.0.1"}),
    ],
)
def test_state_invalid_relation_data(opensearch_relation_data):
    """
    arrange: given an empty relation data.
    act: when state is initialized through from_charm method.
    assert: a InvalidStateError is raised.
    """
    mock_charm = unittest.mock.MagicMock(spec=ops.CharmBase)
    secret_id = f"secret:{secrets.token_hex()}"
    mock_charm.config = {"api-password": secret_id}
    provider_certificates = [
        certificates.ProviderCertificate(
            relation_id="certificates-provider/1",
            application_name="application",
            csr="1",
            certificate="somecert",
            ca="rootca",
            chain=[],
            revoked=False,
            expiry_time=datetime.datetime(day=1, month=1, year=datetime.MAXYEAR),
        )
    ]

    with pytest.raises(state.InvalidStateError):
        state.State.from_charm(mock_charm, opensearch_relation_data, provider_certificates, "1")
    with pytest.raises(state.InvalidStateError):
        state.State.from_charm(mock_charm, opensearch_relation_data, [], "1")


def test_state_without_proxy():
    """
    arrange: given valid relation data.
    act: when state is initialized through from_charm method.
    assert: the state contains the endpoints.
    """
    mock_charm = unittest.mock.MagicMock(spec=ops.CharmBase)
    secret_id = f"secret:{secrets.token_hex()}"
    mock_charm.config = {"api-password": secret_id}
    endpoints = ["10.0.0.1", "10.0.0.2"]
    username = "user1"
    password = secrets.token_hex()
    opensearch_relation_data = {"endpoints": ",".join(endpoints)}
    certificate = "somecert"
    root_ca = "someca"
<<<<<<< HEAD
    api_password = secrets.token_hex()
    mock_charm.model.get_secret(id=secret_id).get_content.return_value = {
        "username": username,
        "password": password,
        "value": api_password,
=======
    secret_id = f"secret:{secrets.token_hex()}"
    value = secrets.token_hex(8)
    mock_charm.model.get_secret(id=secret_id).get_content.return_value = {
        "username": username,
        "password": password,
        "value": value,
>>>>>>> ce917f97
    }
    csr = "1"
    provider_certificates = [
        certificates.ProviderCertificate(
            relation_id="certificates-provider/1",
            application_name="application",
            csr=csr,
            certificate=certificate,
            ca=root_ca,
            chain=[],
            revoked=False,
            expiry_time=datetime.datetime(day=1, month=1, year=datetime.MAXYEAR),
        )
    ]
    charm_state = state.State.from_charm(
        mock_charm, opensearch_relation_data, provider_certificates, csr
    )

    assert charm_state.cluster_key == value
    assert charm_state.indexer_ips == endpoints
    assert charm_state.filebeat_username == username
    assert charm_state.filebeat_password == password
    assert charm_state.certificate == certificate
    assert charm_state.root_ca == root_ca
    assert charm_state.custom_config_repository is None
    assert charm_state.custom_config_ssh_key is None
    assert charm_state.proxy.http_proxy is None
    assert charm_state.proxy.https_proxy is None
    assert charm_state.proxy.no_proxy is None


def test_state_with_proxy(monkeypatch: pytest.MonkeyPatch):
    """
    arrange: given valid relation data.
    act: when state is initialized through from_charm method.
    assert: the state contains the endpoints.
    """
    mock_charm = unittest.mock.MagicMock(spec=ops.CharmBase)
    secret_id = f"secret:{secrets.token_hex()}"
    mock_charm.config = {"api-password": secret_id}
    endpoints = ["10.0.0.1", "10.0.0.2"]
    username = "user1"
    password = secrets.token_hex()
    opensearch_relation_data = {"endpoints": ",".join(endpoints)}
    certificate = "somecert"
    root_ca = "someca"
<<<<<<< HEAD
    api_password = secrets.token_hex()
    mock_charm.model.get_secret(id=secret_id).get_content.return_value = {
        "username": username,
        "password": password,
        "value": api_password,
=======
    secret_id = f"secret:{secrets.token_hex()}"
    value = secrets.token_hex(8)
    mock_charm.model.get_secret(id=secret_id).get_content.return_value = {
        "username": username,
        "password": password,
        "value": value,
>>>>>>> ce917f97
    }
    csr = "1"
    provider_certificates = [
        certificates.ProviderCertificate(
            relation_id="certificates-provider/1",
            application_name="application",
            csr=csr,
            certificate=certificate,
            ca=root_ca,
            chain=[],
            revoked=False,
            expiry_time=datetime.datetime(day=1, month=1, year=datetime.MAXYEAR),
        )
    ]
    monkeypatch.setenv("JUJU_CHARM_HTTP_PROXY", "http://squid.proxy:3228/")
    monkeypatch.setenv("JUJU_CHARM_HTTPS_PROXY", "https://squid.proxy:3228/")
    monkeypatch.setenv("JUJU_CHARM_NO_PROXY", "localhost")

    charm_state = state.State.from_charm(
        mock_charm, opensearch_relation_data, provider_certificates, csr
    )
<<<<<<< HEAD
    assert charm_state.api_password == api_password
=======

    assert charm_state.cluster_key == value
>>>>>>> ce917f97
    assert charm_state.indexer_ips == endpoints
    assert charm_state.certificate == certificate
    assert charm_state.root_ca == root_ca
    assert charm_state.filebeat_username == username
    assert charm_state.filebeat_password == password
    assert charm_state.custom_config_repository is None
    assert charm_state.custom_config_ssh_key is None
    assert str(charm_state.proxy.http_proxy) == "http://squid.proxy:3228/"
    assert str(charm_state.proxy.https_proxy) == "https://squid.proxy:3228/"
    assert charm_state.proxy.no_proxy == "localhost"


def test_proxyconfig_invalid(monkeypatch: pytest.MonkeyPatch):
    """
    arrange: given a monkeypatched os.environ mapping that contains invalid proxy values.
    act: when charm state is initialized.
    assert: RecoverableStateError is raised.
    """
    monkeypatch.setenv("JUJU_CHARM_HTTP_PROXY", "INVALID_URL")
    mock_charm = unittest.mock.MagicMock(spec=ops.CharmBase)
    secret_id = f"secret:{secrets.token_hex()}"
    mock_charm.config = {"api-password": secret_id}

    endpoints = ["10.0.0.1", "10.0.0.2"]
    username = "user1"
    password = secrets.token_hex()
    opensearch_relation_data = {"endpoints": ",".join(endpoints)}
    certificate = "somecert"
    root_ca = "someca"
<<<<<<< HEAD
    api_password = secrets.token_hex()
    mock_charm.model.get_secret(id=secret_id).get_content.return_value = {
        "username": username,
        "password": password,
        "value": api_password,
=======
    secret_id = f"secret:{secrets.token_hex()}"
    value = secrets.token_hex(8)
    mock_charm.model.get_secret(id=secret_id).get_content.return_value = {
        "username": username,
        "password": password,
        "value": value,
>>>>>>> ce917f97
    }
    csr = "1"
    provider_certificates = [
        certificates.ProviderCertificate(
            relation_id="certificates-provider/1",
            application_name="application",
            csr=csr,
            certificate=certificate,
            ca=root_ca,
            chain=[],
            revoked=False,
            expiry_time=datetime.datetime(day=1, month=1, year=datetime.MAXYEAR),
        )
    ]
    charm_state = state.State.from_charm(
        mock_charm, opensearch_relation_data, provider_certificates, csr
    )
    with pytest.raises(state.RecoverableStateError):
        charm_state.proxy  # pylint: disable=pointless-statement


def test_state_when_repository_secret_not_found(monkeypatch: pytest.MonkeyPatch):
    """
    arrange: given a secret_id for the repository non matching a secret.
    act: when charm state is initialized.
    assert: RecoverableStateError is raised.
    """
    mock_charm = unittest.mock.MagicMock(spec=ops.CharmBase)
    repository_secret_id = f"secret:{secrets.token_hex()}"
    mock_charm.model.get_secret(id=repository_secret_id).side_effect = ops.SecretNotFoundError
    secret_id = f"secret:{secrets.token_hex()}"
    monkeypatch.setattr(
        mock_charm,
        "config",
        {
            "api-password": secret_id,
            "custom-config-repository": "git+ssh://user1@git.server/repo_name@main",
            "custom-config-ssh-key": repository_secret_id,
        },
    )

    endpoints = ["10.0.0.1", "10.0.0.2"]
    username = "user1"
    password = secrets.token_hex()
    opensearch_relation_data = {"endpoints": ",".join(endpoints)}
    certificate = "somecert"
    root_ca = "someca"
    mock_charm.model.get_secret(id=secret_id).get_content.return_value = {
        "username": username,
        "password": password,
    }
    csr = "1"
    provider_certificates = [
        certificates.ProviderCertificate(
            relation_id="certificates-provider/1",
            application_name="application",
            csr=csr,
            certificate=certificate,
            ca=root_ca,
            chain=[],
            revoked=False,
            expiry_time=datetime.datetime(day=1, month=1, year=datetime.MAXYEAR),
        )
    ]
    with pytest.raises(state.RecoverableStateError):
        state.State.from_charm(mock_charm, opensearch_relation_data, provider_certificates, csr)


def test_state_when_agent_password_secret_not_found(monkeypatch: pytest.MonkeyPatch):
    """
    arrange: given a secret_id for the agent password non matching a secret.
    act: when charm state is initialized.
    assert: RecoverableStateError is raised.
    """
    mock_charm = unittest.mock.MagicMock(spec=ops.CharmBase)
    secret_id = f"secret:{secrets.token_hex()}"
    mock_charm.model.get_secret(id=secret_id).side_effect = ops.SecretNotFoundError
    monkeypatch.setattr(
        mock_charm,
        "config",
        {
            "agent-password": secret_id,
            "api-password": secret_id,
        },
    )

    endpoints = ["10.0.0.1", "10.0.0.2"]
    username = "user1"
    password = secrets.token_hex()
    opensearch_relation_data = {"endpoints": ",".join(endpoints)}
    certificate = "somecert"
    root_ca = "someca"
    secret_id = f"secret:{secrets.token_hex()}"
    mock_charm.model.get_secret(id=secret_id).get_content.return_value = {
        "username": username,
        "password": password,
    }
    csr = "1"
    provider_certificates = [
        certificates.ProviderCertificate(
            relation_id="certificates-provider/1",
            application_name="application",
            csr=csr,
            certificate=certificate,
            ca=root_ca,
            chain=[],
            revoked=False,
            expiry_time=datetime.datetime(day=1, month=1, year=datetime.MAXYEAR),
        )
    ]
    with pytest.raises(state.RecoverableStateError):
        state.State.from_charm(mock_charm, opensearch_relation_data, provider_certificates, csr)


def test_state_when_repository_secret_invalid(monkeypatch: pytest.MonkeyPatch):
    """
    arrange: given a secret for the repository with invalid content.
    act: when charm state is initialized.
    assert: RecoverableStateError is raised.
    """
    mock_charm = unittest.mock.MagicMock(spec=ops.CharmBase)
    repository_secret_id = f"secret:{secrets.token_hex()}"
    mock_charm.model.get_secret(id=repository_secret_id).return_value.get_content.return_value = {}
    secret_id = f"secret:{secrets.token_hex()}"
    monkeypatch.setattr(
        mock_charm,
        "config",
        {
            "api-password": secret_id,
            "custom-config-repository": "git+ssh://user1@git.server/repo_name@main",
            "custom-config-ssh-key": repository_secret_id,
        },
    )

    endpoints = ["10.0.0.1", "10.0.0.2"]
    username = "user1"
    password = secrets.token_hex()
    opensearch_relation_data = {"endpoints": ",".join(endpoints)}
    certificate = "somecert"
    root_ca = "someca"
    mock_charm.model.get_secret(id=secret_id).get_content.return_value = {
        "username": username,
        "password": password,
    }
    csr = "1"
    provider_certificates = [
        certificates.ProviderCertificate(
            relation_id="certificates-provider/1",
            application_name="application",
            csr=csr,
            certificate=certificate,
            ca=root_ca,
            chain=[],
            revoked=False,
            expiry_time=datetime.datetime(day=1, month=1, year=datetime.MAXYEAR),
        )
    ]

    with pytest.raises(state.RecoverableStateError):
        state.State.from_charm(mock_charm, opensearch_relation_data, provider_certificates, csr)


def test_state_when_agent_secret_invalid(monkeypatch: pytest.MonkeyPatch):
    """
    arrange: given a secret for the agent password with invalid content.
    act: when charm state is initialized.
    assert: RecoverableStateError is raised.
    """
    mock_charm = unittest.mock.MagicMock(spec=ops.CharmBase)
    secret_id = f"secret:{secrets.token_hex()}"
    mock_charm.model.get_secret(id=secret_id).return_value.get_content.return_value = {}
    monkeypatch.setattr(
        mock_charm,
        "config",
        {
            "agent-password": secret_id,
            "api-password": secret_id,
        },
    )

    endpoints = ["10.0.0.1", "10.0.0.2"]
    username = "user1"
    password = secrets.token_hex()
    opensearch_relation_data = {"endpoints": ",".join(endpoints)}
    certificate = "somecert"
    root_ca = "someca"
    secret_id = f"secret:{secrets.token_hex()}"
    mock_charm.model.get_secret(id=secret_id).get_content.return_value = {
        "username": username,
        "password": password,
    }
    csr = "1"
    provider_certificates = [
        certificates.ProviderCertificate(
            relation_id="certificates-provider/1",
            application_name="application",
            csr=csr,
            certificate=certificate,
            ca=root_ca,
            chain=[],
            revoked=False,
            expiry_time=datetime.datetime(day=1, month=1, year=datetime.MAXYEAR),
        )
    ]

    with pytest.raises(state.RecoverableStateError):
        state.State.from_charm(mock_charm, opensearch_relation_data, provider_certificates, csr)


def test_state_when_repository_secret_valid(monkeypatch: pytest.MonkeyPatch):
    """
    arrange: given a secret for the repositorywith valid content.
    act: when charm state is initialized.
    assert: the state contains the secret value.
    """
    custom_config_repository = "git+ssh://user1@git.server/repo_name@main"
    mock_charm = unittest.mock.MagicMock(spec=ops.CharmBase)
    repository_secret_id = f"secret:{secrets.token_hex()}"
    secret_id = f"secret:{secrets.token_hex()}"
    monkeypatch.setattr(
        mock_charm,
        "config",
        {
            "api-password": secret_id,
            "custom-config-repository": custom_config_repository,
            "custom-config-ssh-key": repository_secret_id,
        },
    )

    endpoints = ["10.0.0.1", "10.0.0.2"]
    username = "user1"
    password = secrets.token_hex()
    opensearch_relation_data = {"endpoints": ",".join(endpoints)}
    certificate = "somecert"
    root_ca = "someca"
<<<<<<< HEAD
=======
    secret_id = f"secret:{secrets.token_hex()}"
    value = secrets.token_hex(8)
>>>>>>> ce917f97
    mock_charm.model.get_secret(id=secret_id).get_content.return_value = {
        "username": username,
        "password": password,
        "value": value,
    }
    csr = "1"
    provider_certificates = [
        certificates.ProviderCertificate(
            relation_id="certificates-provider/1",
            application_name="application",
            csr=csr,
            certificate=certificate,
            ca=root_ca,
            chain=[],
            revoked=False,
            expiry_time=datetime.datetime(day=1, month=1, year=datetime.MAXYEAR),
        )
    ]
    charm_state = state.State.from_charm(
        mock_charm, opensearch_relation_data, provider_certificates, csr
    )

    assert charm_state.cluster_key == value
    assert charm_state.indexer_ips == endpoints
    assert charm_state.filebeat_username == username
    assert charm_state.filebeat_password == password
    assert charm_state.certificate == certificate
    assert charm_state.root_ca == root_ca
    assert str(charm_state.custom_config_repository) == custom_config_repository
    assert charm_state.custom_config_ssh_key == value
    assert charm_state.proxy.http_proxy is None
    assert charm_state.proxy.https_proxy is None
    assert charm_state.proxy.no_proxy is None


def test_state_when_agent_password_secret_valid(monkeypatch: pytest.MonkeyPatch):
    """
    arrange: given a secret for the agent password valid content.
    act: when charm state is initialized.
    assert: the state contains the secret value.
    """
    mock_charm = unittest.mock.MagicMock(spec=ops.CharmBase)
    secret_id = f"secret:{secrets.token_hex()}"
    monkeypatch.setattr(
        mock_charm,
        "config",
        {
            "agent-password": secret_id,
            "api-password": secret_id,
        },
    )

    endpoints = ["10.0.0.1", "10.0.0.2"]
    username = "user1"
    password = secrets.token_hex()
    value = secrets.token_hex(8)
    opensearch_relation_data = {"endpoints": ",".join(endpoints)}
    certificate = "somecert"
    root_ca = "someca"
    secret_id = f"secret:{secrets.token_hex()}"
    mock_charm.model.get_secret(id=secret_id).get_content.return_value = {
        "username": username,
        "password": password,
        "value": value,
    }
    csr = "1"
    provider_certificates = [
        certificates.ProviderCertificate(
            relation_id="certificates-provider/1",
            application_name="application",
            csr=csr,
            certificate=certificate,
            ca=root_ca,
            chain=[],
            revoked=False,
            expiry_time=datetime.datetime(day=1, month=1, year=datetime.MAXYEAR),
        )
    ]
    charm_state = state.State.from_charm(
        mock_charm, opensearch_relation_data, provider_certificates, csr
    )

    assert charm_state.cluster_key == value
    assert charm_state.indexer_ips == endpoints
    assert charm_state.filebeat_username == username
    assert charm_state.filebeat_password == password
    assert charm_state.certificate == certificate
    assert charm_state.root_ca == root_ca
    assert charm_state.agent_password == value
    assert charm_state.custom_config_repository is None
    assert charm_state.custom_config_ssh_key is None
    assert charm_state.proxy.http_proxy is None
    assert charm_state.proxy.https_proxy is None
    assert charm_state.proxy.no_proxy is None<|MERGE_RESOLUTION|>--- conflicted
+++ resolved
@@ -65,20 +65,11 @@
     opensearch_relation_data = {"endpoints": ",".join(endpoints)}
     certificate = "somecert"
     root_ca = "someca"
-<<<<<<< HEAD
-    api_password = secrets.token_hex()
-    mock_charm.model.get_secret(id=secret_id).get_content.return_value = {
-        "username": username,
-        "password": password,
-        "value": api_password,
-=======
-    secret_id = f"secret:{secrets.token_hex()}"
     value = secrets.token_hex(8)
     mock_charm.model.get_secret(id=secret_id).get_content.return_value = {
         "username": username,
         "password": password,
         "value": value,
->>>>>>> ce917f97
     }
     csr = "1"
     provider_certificates = [
@@ -97,6 +88,7 @@
         mock_charm, opensearch_relation_data, provider_certificates, csr
     )
 
+    assert charm_state.api_password == value
     assert charm_state.cluster_key == value
     assert charm_state.indexer_ips == endpoints
     assert charm_state.filebeat_username == username
@@ -125,20 +117,11 @@
     opensearch_relation_data = {"endpoints": ",".join(endpoints)}
     certificate = "somecert"
     root_ca = "someca"
-<<<<<<< HEAD
-    api_password = secrets.token_hex()
-    mock_charm.model.get_secret(id=secret_id).get_content.return_value = {
-        "username": username,
-        "password": password,
-        "value": api_password,
-=======
-    secret_id = f"secret:{secrets.token_hex()}"
     value = secrets.token_hex(8)
     mock_charm.model.get_secret(id=secret_id).get_content.return_value = {
         "username": username,
         "password": password,
         "value": value,
->>>>>>> ce917f97
     }
     csr = "1"
     provider_certificates = [
@@ -160,12 +143,8 @@
     charm_state = state.State.from_charm(
         mock_charm, opensearch_relation_data, provider_certificates, csr
     )
-<<<<<<< HEAD
-    assert charm_state.api_password == api_password
-=======
-
+    assert charm_state.api_password == value
     assert charm_state.cluster_key == value
->>>>>>> ce917f97
     assert charm_state.indexer_ips == endpoints
     assert charm_state.certificate == certificate
     assert charm_state.root_ca == root_ca
@@ -195,20 +174,11 @@
     opensearch_relation_data = {"endpoints": ",".join(endpoints)}
     certificate = "somecert"
     root_ca = "someca"
-<<<<<<< HEAD
-    api_password = secrets.token_hex()
-    mock_charm.model.get_secret(id=secret_id).get_content.return_value = {
-        "username": username,
-        "password": password,
-        "value": api_password,
-=======
-    secret_id = f"secret:{secrets.token_hex()}"
     value = secrets.token_hex(8)
     mock_charm.model.get_secret(id=secret_id).get_content.return_value = {
         "username": username,
         "password": password,
         "value": value,
->>>>>>> ce917f97
     }
     csr = "1"
     provider_certificates = [
@@ -428,11 +398,12 @@
     mock_charm = unittest.mock.MagicMock(spec=ops.CharmBase)
     repository_secret_id = f"secret:{secrets.token_hex()}"
     secret_id = f"secret:{secrets.token_hex()}"
+    value = secrets.token_hex(8)
     monkeypatch.setattr(
         mock_charm,
         "config",
         {
-            "api-password": secret_id,
+            "api-password": value,
             "custom-config-repository": custom_config_repository,
             "custom-config-ssh-key": repository_secret_id,
         },
@@ -444,11 +415,6 @@
     opensearch_relation_data = {"endpoints": ",".join(endpoints)}
     certificate = "somecert"
     root_ca = "someca"
-<<<<<<< HEAD
-=======
-    secret_id = f"secret:{secrets.token_hex()}"
-    value = secrets.token_hex(8)
->>>>>>> ce917f97
     mock_charm.model.get_secret(id=secret_id).get_content.return_value = {
         "username": username,
         "password": password,
