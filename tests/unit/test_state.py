--- conflicted
+++ resolved
@@ -65,12 +65,8 @@
     opensearch_relation_data = {"endpoints": ",".join(endpoints)}
     certificate = "somecert"
     root_ca = "someca"
-<<<<<<< HEAD
-    value = secrets.token_hex(8)
-=======
     secret_id = f"secret:{secrets.token_hex()}"
     value = secrets.token_hex(16)
->>>>>>> e80a3d35
     mock_charm.model.get_secret(id=secret_id).get_content.return_value = {
         "username": username,
         "password": password,
@@ -122,12 +118,8 @@
     opensearch_relation_data = {"endpoints": ",".join(endpoints)}
     certificate = "somecert"
     root_ca = "someca"
-<<<<<<< HEAD
-    value = secrets.token_hex(8)
-=======
     secret_id = f"secret:{secrets.token_hex()}"
     value = secrets.token_hex(16)
->>>>>>> e80a3d35
     mock_charm.model.get_secret(id=secret_id).get_content.return_value = {
         "username": username,
         "password": password,
@@ -184,12 +176,8 @@
     opensearch_relation_data = {"endpoints": ",".join(endpoints)}
     certificate = "somecert"
     root_ca = "someca"
-<<<<<<< HEAD
-    value = secrets.token_hex(8)
-=======
     secret_id = f"secret:{secrets.token_hex()}"
     value = secrets.token_hex(16)
->>>>>>> e80a3d35
     mock_charm.model.get_secret(id=secret_id).get_content.return_value = {
         "username": username,
         "password": password,
@@ -413,7 +401,7 @@
     mock_charm = unittest.mock.MagicMock(spec=ops.CharmBase)
     repository_secret_id = f"secret:{secrets.token_hex()}"
     secret_id = f"secret:{secrets.token_hex()}"
-    value = secrets.token_hex(8)
+    value = secrets.token_hex(16)
     monkeypatch.setattr(
         mock_charm,
         "config",
@@ -430,11 +418,8 @@
     opensearch_relation_data = {"endpoints": ",".join(endpoints)}
     certificate = "somecert"
     root_ca = "someca"
-<<<<<<< HEAD
-=======
     secret_id = f"secret:{secrets.token_hex()}"
     value = secrets.token_hex(16)
->>>>>>> e80a3d35
     mock_charm.model.get_secret(id=secret_id).get_content.return_value = {
         "username": username,
         "password": password,
