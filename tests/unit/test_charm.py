# Copyright 2024 Canonical Ltd.
# See LICENSE file for licensing details.

"""Charm unit tests."""
import secrets
from unittest.mock import ANY, patch

import ops
import pytest
from ops.testing import Harness

import wazuh
from charm import WazuhServerCharm
from state import InvalidStateError, RecoverableStateError, State, WazuhConfig


@patch.object(State, "from_charm")
def test_invalid_state_reaches_error_status(state_from_charm_mock):
    """
    arrange: mock State.from_charm so that it raises and InvalidStateError.
    act: instantiate a charm.
    assert: the charm reaches error status when the state is fetched.
    """
    state_from_charm_mock.side_effect = InvalidStateError()

    harness = Harness(WazuhServerCharm)
    harness.begin()

    with pytest.raises(InvalidStateError):
        harness.charm.state  # pylint: disable=pointless-statement


@patch.object(State, "from_charm")
def test_invalid_state_reaches_blocked_status(state_from_charm_mock):
    """
    arrange: mock State.from_charm so that it raises and RecoverableStateError.
    act: instantiate a charm.
    assert: the charm reaches blocked status when the state is fetched.
    """
    state_from_charm_mock.side_effect = RecoverableStateError()

    harness = Harness(WazuhServerCharm)
    harness.begin()

    assert harness.charm.state is None
    assert harness.model.unit.status.name == ops.BlockedStatus().name


# pylint: disable=too-many-arguments, too-many-locals, too-many-positional-arguments
@patch.object(State, "from_charm")
@patch.object(wazuh, "configure_git")
@patch.object(wazuh, "pull_configuration_files")
@patch.object(wazuh, "update_configuration")
@patch.object(wazuh, "configure_agent_password")
@patch.object(wazuh, "install_certificates")
@patch.object(wazuh, "configure_filebeat_user")
def test_reconcile_reaches_active_status_when_repository_and_password_configured(
    configure_filebeat_user_mock,
    wazuh_install_certificates_mock,
    wazuh_configure_agent_password_mock,
    wazuh_update_configuration_mock,
    pull_configuration_files_mock,
    configure_git_mock,
    state_from_charm_mock,
):
    """
    arrange: mock system calls and charm state.
    act: call reconcile.
    assert: the charm reaches active status and configs are applied.
    """
    custom_config_repository = "git+ssh://user1@git.server/repo_name@main"
    secret_id = f"secret:{secrets.token_hex(21)}"
    api_password = secrets.token_hex()
    wazuh_config = WazuhConfig(
        api_password=api_password,
        custom_config_repository=custom_config_repository,
        custom_config_ssh_key=secret_id,
    )
    password = secrets.token_hex()
    agent_password = secrets.token_hex()
    cluster_key = secrets.token_hex(16)
    state_from_charm_mock.return_value = State(
        agent_password=agent_password,
        api_password=api_password,
        cluster_key=cluster_key,
        certificate="somecert",
        root_ca="root_ca",
        indexer_ips=["10.0.0.1"],
        filebeat_username="user1",
        filebeat_password=password,
        wazuh_config=wazuh_config,
        custom_config_ssh_key="somekey",
    )
    harness = Harness(WazuhServerCharm)
    harness.begin()
    container = harness.model.unit.containers.get("wazuh-server")
    assert container
    harness.set_can_connect(container, True)

    harness.charm.reconcile(None)

    wazuh_install_certificates_mock.assert_called_with(
        container=container, private_key=ANY, public_key="somecert", root_ca="root_ca"
    )
    wazuh_update_configuration_mock.assert_called_with(
        container,
        ["10.0.0.1"],
        ["wazuh-server-0.wazuh-server-endpoints"],
        "wazuh-server/0",
        cluster_key,
    )
    configure_git_mock.assert_called_with(
        container, str(wazuh_config.custom_config_repository), "somekey"
    )
    configure_filebeat_user_mock.assert_called_with(container, "user1", password)
    wazuh_configure_agent_password_mock.assert_called_with(
        container=container, password=agent_password
    )
    pull_configuration_files_mock.assert_called_with(container)
    assert harness.model.unit.status.name == ops.ActiveStatus().name


# pylint: disable=too-many-arguments, too-many-positional-arguments
@patch.object(State, "from_charm")
@patch.object(wazuh, "configure_git")
@patch.object(wazuh, "pull_configuration_files")
@patch.object(wazuh, "update_configuration")
@patch.object(wazuh, "configure_agent_password")
@patch.object(wazuh, "install_certificates")
@patch.object(wazuh, "configure_filebeat_user")
def test_reconcile_reaches_active_status_when_repository_and_password_not_configured(
    configure_filebeat_user_mock,
    wazuh_install_certificates_mock,
    wazuh_configure_agent_password_mock,
    wazuh_update_configuration_mock,
    pull_configuration_files_mock,
    configure_git_mock,
    state_from_charm_mock,
):
    """
    arrange: mock system calls and charm state.
    act: call reconcile.
    assert: the charm reaches active status and configs are applied.
    """
    password = secrets.token_hex()
<<<<<<< HEAD
    api_password = secrets.token_hex()
    cluster_key = secrets.token_hex(8)
=======
    cluster_key = secrets.token_hex(16)
>>>>>>> e80a3d35
    state_from_charm_mock.return_value = State(
        agent_password=None,
        api_password=api_password,
        cluster_key=cluster_key,
        certificate="somecert",
        root_ca="root_ca",
        indexer_ips=["10.0.0.1"],
        filebeat_username="user1",
        filebeat_password=password,
        wazuh_config=WazuhConfig(
            api_password=api_password, custom_config_repository=None, custom_config_ssh_key=None
        ),
        custom_config_ssh_key=None,
    )
    harness = Harness(WazuhServerCharm)
    harness.begin()
    container = harness.model.unit.containers.get("wazuh-server")
    assert container
    harness.set_can_connect(container, True)

    harness.charm.reconcile(None)

    wazuh_install_certificates_mock.assert_called_with(
        container=container, private_key=ANY, public_key="somecert", root_ca="root_ca"
    )
    configure_git_mock.assert_called_with(container, None, None)
    configure_filebeat_user_mock.assert_called_with(container, "user1", password)
    wazuh_configure_agent_password_mock.assert_not_called()
    pull_configuration_files_mock.assert_not_called()
    wazuh_update_configuration_mock.assert_called_with(
        container,
        ["10.0.0.1"],
        ["wazuh-server-0.wazuh-server-endpoints"],
        "wazuh-server/0",
        cluster_key,
    )
    assert harness.model.unit.status.name == ops.ActiveStatus().name


def test_reconcile_reaches_waiting_status_when_cant_connect():
    """
    arrange: do nothing.
    act: call reconcile.
    assert: the charm reaches waiting status.
    """
    harness = Harness(WazuhServerCharm)
    harness.begin()
    container = harness.model.unit.containers.get("wazuh-server")
    assert container
    harness.set_can_connect(container, False)

    harness.charm.reconcile(None)

    assert harness.model.unit.status.name == ops.WaitingStatus().name


@patch.object(State, "from_charm")
def test_reconcile_reaches_error_status_when_no_state(state_from_charm_mock):
    """
    arrange: mock the state to raise an exception.
    act: call reconcile.
    assert: the charm reaches error status.
    """
    state_from_charm_mock.side_effect = InvalidStateError()
    harness = Harness(WazuhServerCharm)
    harness.begin()
    container = harness.model.unit.containers.get("wazuh-server")
    assert container
    harness.set_can_connect(container, True)

    with pytest.raises(InvalidStateError):
        harness.charm.reconcile(None)<|MERGE_RESOLUTION|>--- conflicted
+++ resolved
@@ -143,12 +143,8 @@
     assert: the charm reaches active status and configs are applied.
     """
     password = secrets.token_hex()
-<<<<<<< HEAD
     api_password = secrets.token_hex()
-    cluster_key = secrets.token_hex(8)
-=======
     cluster_key = secrets.token_hex(16)
->>>>>>> e80a3d35
     state_from_charm_mock.return_value = State(
         agent_password=None,
         api_password=api_password,
