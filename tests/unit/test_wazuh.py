# Copyright 2025 Canonical Ltd.
# See LICENSE file for licensing details.

# pylint: disable=too-many-locals

"""Wazuh unit tests."""

import secrets
import unittest
import unittest.mock
from pathlib import Path
from unittest.mock import ANY, MagicMock, patch

import ops
import pytest
import yaml
from lxml import etree  # nosec
from ops.testing import Harness
from pydantic import AnyUrl

import wazuh

CHARM_METADATA = """
name: wazuh
containers:
  wazuh-server:
"""


<<<<<<< HEAD
@pytest.mark.parametrize("enable_vulnerability_detection", [True, False])
@pytest.mark.parametrize("unit_name", ["wazuh-server/0", "wazuh-server/1"])
def test_update_configuration(
    monkeypatch: pytest.MonkeyPatch, enable_vulnerability_detection: bool, unit_name: str
) -> None:
=======
def test_update_configuration_when_on_master(monkeypatch: pytest.MonkeyPatch) -> None:
    """
    arrange: copy the Wazuh configuration files into a container and mock the service restart.
    act: save the master node configuration with a set of indexer IPs for multiple units.
    assert: the IPs have been persisted in the corresponding files.
    """
    indexer_endpoints = ["10.0.0.2:9200", "10.0.0.3:9200"]
    master_ip = "10.1.0.2"
    harness = Harness(ops.CharmBase, meta=CHARM_METADATA)
    harness.begin_with_initial_hooks()
    container = harness.charm.unit.get_container("wazuh-server")
    exec_process = unittest.mock.MagicMock()
    exec_process.wait_output = unittest.mock.MagicMock(return_value=(0, 0))
    exec_mock = unittest.mock.MagicMock(return_value=exec_process)
    monkeypatch.setattr(container, "exec", exec_mock)
    filebeat_content = Path("tests/unit/resources/filebeat.yml").read_text(encoding="utf-8")
    container.push(wazuh.FILEBEAT_CONFIG_FILE, filebeat_content, make_dirs=True)
    ossec_content = Path("tests/unit/resources/ossec.conf").read_text(encoding="utf-8")
    container.push(wazuh.OSSEC_CONF_PATH, ossec_content, make_dirs=True)

    key = secrets.token_hex(32)
    wazuh.sync_filebeat_config(container, indexer_endpoints)
    wazuh.sync_ossec_conf(container, indexer_endpoints, master_ip, "wazuh-server/0", key)

    filebeat_config = container.pull(wazuh.FILEBEAT_CONFIG_FILE, encoding="utf-8").read()
    filebeat_config_yaml = yaml.safe_load(filebeat_config)
    assert "output.elasticsearch" in filebeat_config_yaml
    assert "hosts" in filebeat_config_yaml["output.elasticsearch"]
    assert filebeat_config_yaml["output.elasticsearch"]["hosts"] == indexer_endpoints
    ossec_config = container.pull(wazuh.OSSEC_CONF_PATH, encoding="utf-8").read()
    tree = etree.fromstring(f"<root>{ossec_config}</root>")  # nosec
    hosts = tree.xpath("/root/ossec_config/indexer/hosts//host")
    assert len(hosts) == len(indexer_endpoints)
    for idx, host in enumerate(hosts):
        assert host.text == f"https://{indexer_endpoints[idx]}"
    assert "wazuh-server-0" == tree.xpath("/root/ossec_config/cluster/node_name")[0].text
    assert "master" == tree.xpath("/root/ossec_config/cluster/node_type")[0].text
    address = tree.xpath("/root/ossec_config/cluster/nodes/node")[0]
    assert address.text == master_ip


def test_update_configuration_when_on_worker(monkeypatch: pytest.MonkeyPatch) -> None:
>>>>>>> f6c27bb8
    """
    arrange: copy the Wazuh configuration files into a container and mock the service restart.
    act: save the master node configuration with a set of indexer IPs for multiple units.
    assert: the IPs have been persisted in the corresponding files.
    """
    indexer_endpoints = ["10.0.0.2:9200", "10.0.0.3:9200"]
    master_ip = "10.1.0.2"
    harness = Harness(ops.CharmBase, meta=CHARM_METADATA)
    harness.begin_with_initial_hooks()
    container = harness.charm.unit.get_container("wazuh-server")
    exec_process = unittest.mock.MagicMock()
    exec_process.wait_output = unittest.mock.MagicMock(return_value=(0, 0))
    exec_mock = unittest.mock.MagicMock(return_value=exec_process)
    monkeypatch.setattr(container, "exec", exec_mock)
    filebeat_content = Path("tests/unit/resources/filebeat.yml").read_text(encoding="utf-8")
    container.push(wazuh.FILEBEAT_CONFIG_FILE, filebeat_content, make_dirs=True)
    ossec_content = Path("tests/unit/resources/ossec.conf").read_text(encoding="utf-8")
    container.push(wazuh.OSSEC_CONF_PATH, ossec_content, make_dirs=True)

    key = secrets.token_hex(32)
    wazuh.sync_filebeat_config(container, indexer_endpoints)
    wazuh.sync_ossec_conf(
        container,
        indexer_endpoints,
        master_ip,
        unit_name,
        key,
        enable_vulnerability_detection=enable_vulnerability_detection,
    )

    filebeat_config = container.pull(wazuh.FILEBEAT_CONFIG_FILE, encoding="utf-8").read()
    filebeat_config_yaml = yaml.safe_load(filebeat_config)
    assert "output.elasticsearch" in filebeat_config_yaml
    assert "hosts" in filebeat_config_yaml["output.elasticsearch"]
    assert filebeat_config_yaml["output.elasticsearch"]["hosts"] == indexer_endpoints
    ossec_config = container.pull(wazuh.OSSEC_CONF_PATH, encoding="utf-8").read()
    tree = etree.fromstring(f"<root>{ossec_config}</root>")  # nosec
    hosts = tree.xpath("/root/ossec_config/indexer/hosts//host")
    assert len(hosts) == len(indexer_endpoints)
    for idx, host in enumerate(hosts):
        assert host.text == f"https://{indexer_endpoints[idx]}"
    assert (
        unit_name.replace("/", "-") == tree.xpath("/root/ossec_config/cluster/node_name")[0].text
    )
    node_type = tree.xpath("/root/ossec_config/cluster/node_type")[0].text
    assert "master" == node_type if unit_name == "wazuh-server/0" else "worker"
    address = tree.xpath("/root/ossec_config/cluster/nodes/node")[0]
    assert address.text == master_ip
    if enable_vulnerability_detection:
        assert not tree.xpath("/root/ossec_config/vulnerability-detection")
    else:
        assert "no" == tree.xpath("/root/ossec_config/vulnerability-detection/enabled")[0].text


def test_install_certificates() -> None:
    """
    arrange: do nothing.
    act: save some content as certificates.
    assert: the files have been saved with the provided content.
    """
    harness = Harness(ops.CharmBase, meta=CHARM_METADATA)
    harness.begin_with_initial_hooks()
    container = harness.charm.unit.get_container("wazuh-server")
    wazuh.sync_certificates(
        container,
        path=wazuh.FILEBEAT_CERTIFICATES_PATH,
        private_key="private_key",
        public_key="public_key",
        root_ca="root_ca",
        user="root",
        group="root",
    )

    assert (
        "private_key"
        == container.pull(
            wazuh.FILEBEAT_CERTIFICATES_PATH / "certificate.key", encoding="utf-8"
        ).read()
    )
    assert (
        "public_key"
        == container.pull(
            wazuh.FILEBEAT_CERTIFICATES_PATH / "certificate.pem", encoding="utf-8"
        ).read()
    )
    assert (
        "root_ca"
        == container.pull(
            wazuh.FILEBEAT_CERTIFICATES_PATH / "root-ca.pem", encoding="utf-8"
        ).read()
    )


def test_configure_agent_password() -> None:
    """
    arrange: do nothing.
    act: save some content as agent password.
    assert: the files have been saved with the provided content.
    """
    harness = Harness(ops.CharmBase, meta=CHARM_METADATA)
    harness.begin_with_initial_hooks()
    container = harness.charm.unit.get_container("wazuh-server")
    password = secrets.token_hex()
    wazuh.sync_agent_password(container, password=password)

    assert password == container.pull(wazuh.AGENT_PASSWORD_PATH, encoding="utf-8").read()


def test_sync_config_repo_when_branch_specified() -> None:
    """
    arrange: do nothing.
    act: configure git specifying a branch name.
    assert: the files have been saved with the appropriate content.
    """
    harness = Harness(ops.CharmBase, meta=CHARM_METADATA)
    harness.handle_exec(
        "wazuh-server",
        ["git", "-C", wazuh.REPOSITORY_PATH, "config", "--get", "remote.origin.url"],
        result="",
    )
    harness.handle_exec(
        "wazuh-server",
        ["git", "-C", wazuh.REPOSITORY_PATH, "rev-parse", "--abbrev-ref", "HEAD"],
        result="",
    )
    harness.handle_exec(
        "wazuh-server",
        ["git", "-C", wazuh.REPOSITORY_PATH, "describe", "--tags", "--exact-match"],
        result="",
    )
    harness.handle_exec(
        "wazuh-server", ["ssh-keyscan", "-t", "rsa", "git.server"], result="know_host"
    )
    harness.handle_exec("wazuh-server", ["rm", "-Rf", wazuh.REPOSITORY_PATH], result="")
    custom_config_repository = AnyUrl("git+ssh://user1@git.server/repo_name@main")
    harness.handle_exec(
        "wazuh-server",
        [
            "git",
            "clone",
            "--depth",
            "1",
            "--branch",
            "main",
            "git+ssh://user1@git.server/repo_name",
            "/root/repository",
        ],
        result="",
    )
    harness.begin_with_initial_hooks()
    container = harness.charm.unit.get_container("wazuh-server")
    custom_config_ssh_key = "somekey"
    wazuh.sync_config_repo(container, custom_config_repository, custom_config_ssh_key)
    assert "know_host" == container.pull(wazuh.KNOWN_HOSTS_PATH, encoding="utf-8").read()
    assert "somekey\n" == container.pull(wazuh.RSA_PATH, encoding="utf-8").read()


def test_sync_config_repo_when_no_branch_specified(*_) -> None:
    """
    arrange: do nothing.
    act: configure git without specifying a branch name.
    assert: the files have been saved with the appropriate content.
    """
    harness = Harness(ops.CharmBase, meta=CHARM_METADATA)
    harness.handle_exec(
        "wazuh-server",
        ["git", "-C", wazuh.REPOSITORY_PATH, "config", "--get", "remote.origin.url"],
        result="",
    )
    harness.handle_exec(
        "wazuh-server",
        ["git", "-C", wazuh.REPOSITORY_PATH, "rev-parse", "--abbrev-ref", "HEAD"],
        result="",
    )
    harness.handle_exec(
        "wazuh-server",
        ["git", "-C", wazuh.REPOSITORY_PATH, "describe", "--tags", "--exact-match"],
        result="",
    )
    harness.handle_exec(
        "wazuh-server", ["ssh-keyscan", "-t", "rsa", "git.server"], result="know_host"
    )
    harness.handle_exec("wazuh-server", ["rm", "-Rf", wazuh.REPOSITORY_PATH], result="")
    custom_config_repository = AnyUrl("git+ssh://user1@git.server/repo_name")
    harness.handle_exec(
        "wazuh-server",
        [
            "git",
            "clone",
            "--depth",
            "1",
            "git+ssh://user1@git.server/repo_name",
            "/root/repository",
        ],
        result="",
    )
    harness.begin_with_initial_hooks()
    container = harness.charm.unit.get_container("wazuh-server")
    custom_config_ssh_key = "somekey"
    wazuh.sync_config_repo(container, custom_config_repository, custom_config_ssh_key)
    assert "know_host" == container.pull(wazuh.KNOWN_HOSTS_PATH, encoding="utf-8").read()
    assert "somekey\n" == container.pull(wazuh.RSA_PATH, encoding="utf-8").read()


def test_sync_config_repo_when_no_key_no_repository_specified() -> None:
    """
    arrange: do nothing.
    act: configure git without specifying a repository.
    assert: the files have been saved with the appropriate content.
    """
    harness = Harness(ops.CharmBase, meta=CHARM_METADATA)
    harness.handle_exec(
        "wazuh-server",
        ["git", "-C", wazuh.REPOSITORY_PATH, "config", "--get", "remote.origin.url"],
        result="",
    )
    harness.handle_exec(
        "wazuh-server",
        ["git", "-C", wazuh.REPOSITORY_PATH, "rev-parse", "--abbrev-ref", "HEAD"],
        result="",
    )
    harness.handle_exec("wazuh-server", ["rm", "-Rf", wazuh.REPOSITORY_PATH], result="")
    harness.begin_with_initial_hooks()
    container = harness.charm.unit.get_container("wazuh-server")
    wazuh.sync_config_repo(container, None, None)
    assert not container.exists(wazuh.KNOWN_HOSTS_PATH)
    assert not container.exists(wazuh.RSA_PATH)


@unittest.mock.patch.object(wazuh, "pull_config_repo")
def test_sync_config_repo_when_branch_up_to_date(
    wazuh_pull_config_repo_mock: unittest.mock.Mock,
) -> None:
    """
    arrange: do nothing.
    act: configure git with a repository and branch.
    assert: the repo branch is fetched even if already present
        (no guarantee local copy has the latest commits).
    """
    harness = Harness(ops.CharmBase, meta=CHARM_METADATA)
    harness.handle_exec(
        "wazuh-server",
        ["git", "-C", wazuh.REPOSITORY_PATH, "config", "--get", "remote.origin.url"],
        result="git+ssh://git@github.com/fake_repo/url.git",
    )
    harness.handle_exec(
        "wazuh-server",
        ["git", "-C", wazuh.REPOSITORY_PATH, "rev-parse", "--abbrev-ref", "HEAD"],
        result="main",
    )
    harness.handle_exec(
        "wazuh-server",
        ["git", "-C", wazuh.REPOSITORY_PATH, "describe", "--tags", "--exact-match"],
        result="",
    )
    harness.begin_with_initial_hooks()
    container = harness.charm.unit.get_container("wazuh-server")
    wazuh.sync_config_repo(
        container,
        repository=AnyUrl("git+ssh://git@github.com/fake_repo/url.git@main"),
        repo_ssh_key=None,
    )
    assert wazuh_pull_config_repo_mock.called


@unittest.mock.patch.object(wazuh, "pull_config_repo")
def test_sync_config_repo_when_tag_and_head_up_to_date(
    wazuh_pull_config_repo_mock: unittest.mock.Mock,
) -> None:
    """
    arrange: repo url/tag are matching and so are HEAD and stored head.
    act: call sync_config_repo.
    assert: the repo is not fetched.
    """
    harness = Harness(ops.CharmBase, meta=CHARM_METADATA)
    harness.handle_exec(
        "wazuh-server",
        ["git", "-C", wazuh.REPOSITORY_PATH, "config", "--get", "remote.origin.url"],
        result="git+ssh://git@github.com/fake_repo/url.git",
    )
    # if repo was checked out with --depth 1 --branch <tag>
    harness.handle_exec(
        "wazuh-server",
        ["git", "-C", wazuh.REPOSITORY_PATH, "rev-parse", "--abbrev-ref", "HEAD"],
        result="HEAD",
    )
    harness.handle_exec(
        "wazuh-server",
        ["git", "-C", wazuh.REPOSITORY_PATH, "describe", "--tags", "--exact-match"],
        result="v5",
    )
    # current head
    harness.handle_exec(
        "wazuh-server", ["git", "-C", wazuh.REPOSITORY_PATH, "rev-parse", "HEAD"], result="abc123"
    )
    harness.begin_with_initial_hooks()
    container = harness.charm.unit.get_container("wazuh-server")
    # write marker == HEAD
    container.push(
        wazuh.WAZUH_APPLIED_COMMIT_PATH,
        "abc123\n",
        encoding="utf-8",
        make_dirs=True,
    )
    updated: bool = wazuh.sync_config_repo(
        container,
        repository=AnyUrl("git+ssh://git@github.com/fake_repo/url.git@v5"),
        repo_ssh_key=None,
    )
    assert updated is False
    wazuh_pull_config_repo_mock.assert_not_called()


@unittest.mock.patch.object(wazuh, "save_applied_commit_marker")
def test_sync_wazuh_config_files_when_head_mismatch_triggers_save_applied_commit_marker(
    wazuh_save_applied_commit_marker: unittest.mock.Mock,
) -> None:
    """
    arrange: when wazuh tries to sync and heads are not matching, a resync is called.
    act: wazuh config files resync.
    assert: save_applied_commit_marker is called.
    """
    harness = Harness(ops.CharmBase, meta=CHARM_METADATA)
    harness.handle_exec(
        "wazuh-server",
        ["git", "-C", wazuh.REPOSITORY_PATH, "config", "--get", "remote.origin.url"],
        result="git+ssh://git@github.com/fake_repo/url.git",
    )
    harness.handle_exec(
        "wazuh-server",
        ["git", "-C", wazuh.REPOSITORY_PATH, "describe", "--tags", "--exact-match"],
        result="v5",
    )
    harness.handle_exec(
        "wazuh-server",
        ["git", "-C", wazuh.REPOSITORY_PATH, "rev-parse", "HEAD"],
        result="abc123",
    )

    harness.begin_with_initial_hooks()
    container = harness.charm.unit.get_container("wazuh-server")

    # stored head differs
    container.push(
        wazuh.WAZUH_APPLIED_COMMIT_PATH,
        "deadbeef\n",
        encoding="utf-8",
        make_dirs=True,
    )

    mocked_proc = MagicMock()
    mocked_proc.wait_output.return_value = ("", "")

    real_exec = container.exec
    with patch.object(container, "exists", return_value=True), patch.object(
        container,
        "exec",
        side_effect=lambda cmd, *a, **kv: (
            mocked_proc if cmd[0] in ["rsync", "find", "chmod"] else real_exec(cmd, *a, **kv)
        ),
    ):
        changed = wazuh.sync_wazuh_config_files(container)

    assert changed is True
    wazuh_save_applied_commit_marker.assert_called_once_with(ANY, wazuh.WAZUH_APPLIED_COMMIT_PATH)


@unittest.mock.patch.object(wazuh, "save_applied_commit_marker")
def test_sync_rsyslog_config_files_when_head_mismatch_triggers_save_applied_commit_marker(
    wazuh_save_applied_commit_marker: unittest.mock.Mock,
) -> None:
    """
    arrange: when rsyslog tries to sync and heads are not matching, a resync is called.
    act: rsyslog config files resync.
    assert: save_applied_commit_marker is called.
    """
    harness = Harness(ops.CharmBase, meta=CHARM_METADATA)
    harness.handle_exec(
        "wazuh-server",
        ["git", "-C", wazuh.REPOSITORY_PATH, "config", "--get", "remote.origin.url"],
        result="git+ssh://git@github.com/fake_repo/url.git",
    )
    harness.handle_exec(
        "wazuh-server",
        ["git", "-C", wazuh.REPOSITORY_PATH, "describe", "--tags", "--exact-match"],
        result="v5",
    )
    harness.handle_exec(
        "wazuh-server",
        ["git", "-C", wazuh.REPOSITORY_PATH, "rev-parse", "HEAD"],
        result="abc123",
    )

    harness.begin_with_initial_hooks()
    container = harness.charm.unit.get_container("wazuh-server")

    # stored head differs
    container.push(
        wazuh.RSYSLOG_APPLIED_COMMIT_PATH,
        "deadbeef\n",
        encoding="utf-8",
        make_dirs=True,
    )

    changed = wazuh.sync_rsyslog_config_files(container)

    assert changed is True
    wazuh_save_applied_commit_marker.assert_called_once_with(
        ANY, wazuh.RSYSLOG_APPLIED_COMMIT_PATH
    )


@unittest.mock.patch.object(wazuh, "save_applied_commit_marker")
def test_sync_wazuh_config_files_when_head_match_not_trigger_save_applied_commit_marker(
    wazuh_save_applied_commit_marker: unittest.mock.Mock,
) -> None:
    """
    arrange: when wazuh tries to sync but heads are matching, there is no need on re-sync.
    act: wazuh config files do not resync.
    assert: save_applied_commit_marker is not called.
    """
    harness = Harness(ops.CharmBase, meta=CHARM_METADATA)
    harness.handle_exec(
        "wazuh-server",
        ["git", "-C", wazuh.REPOSITORY_PATH, "config", "--get", "remote.origin.url"],
        result="git+ssh://git@github.com/fake_repo/url.git",
    )
    harness.handle_exec(
        "wazuh-server",
        ["git", "-C", wazuh.REPOSITORY_PATH, "describe", "--tags", "--exact-match"],
        result="v5",
    )
    harness.handle_exec(
        "wazuh-server",
        ["git", "-C", wazuh.REPOSITORY_PATH, "rev-parse", "HEAD"],
        result="abc123",
    )

    harness.begin_with_initial_hooks()
    harness.set_can_connect("wazuh-server", True)
    container = harness.charm.unit.get_container("wazuh-server")

    # stored head differs
    container.push(
        wazuh.WAZUH_APPLIED_COMMIT_PATH,
        "abc123\n",
        encoding="utf-8",
        make_dirs=True,
    )

    changed = wazuh.sync_wazuh_config_files(container)

    assert changed is False
    wazuh_save_applied_commit_marker.assert_not_called()


@unittest.mock.patch.object(wazuh, "save_applied_commit_marker")
def test_sync_rsyslog_config_files_when_head_match_not_trigger_save_applied_commit_marker(
    wazuh_save_applied_commit_marker: unittest.mock.Mock,
) -> None:
    """
    arrange: when rsyslog tries to sync but heads are matching, there is no need on re-sync.
    act: rsyslog config files do not resync.
    assert: save_applied_commit_marker is not called.
    """
    harness = Harness(ops.CharmBase, meta=CHARM_METADATA)
    harness.handle_exec(
        "wazuh-server",
        ["git", "-C", wazuh.REPOSITORY_PATH, "config", "--get", "remote.origin.url"],
        result="git+ssh://git@github.com/fake_repo/url.git",
    )
    harness.handle_exec(
        "wazuh-server",
        ["git", "-C", wazuh.REPOSITORY_PATH, "describe", "--tags", "--exact-match"],
        result="v5",
    )
    harness.handle_exec(
        "wazuh-server",
        ["git", "-C", wazuh.REPOSITORY_PATH, "rev-parse", "HEAD"],
        result="abc123",
    )

    harness.begin_with_initial_hooks()
    container = harness.charm.unit.get_container("wazuh-server")

    container.push(
        wazuh.RSYSLOG_APPLIED_COMMIT_PATH,
        "abc123\n",
        encoding="utf-8",
        make_dirs=True,
    )

    changed = wazuh.sync_rsyslog_config_files(container)

    assert changed is False
    wazuh_save_applied_commit_marker.assert_not_called()


def test_get_current_repo_commit() -> None:
    """
    arrange: get current repo returns the actual repo head.
    act: get the current repo head.
    assert: the current repo head matches the actual repo head.
    """
    harness = Harness(ops.CharmBase, meta=CHARM_METADATA)

    harness.handle_exec(
        "wazuh-server",
        ["git", "-C", wazuh.REPOSITORY_PATH, "rev-parse", "HEAD"],
        result="abc123",
    )

    harness.begin_with_initial_hooks()
    harness.set_can_connect("wazuh-server", True)
    container = harness.charm.unit.get_container("wazuh-server")

    container.make_dir(wazuh.REPOSITORY_PATH, make_parents=True)

    commit = wazuh.get_current_repo_commit(container)

    assert commit == "abc123"


def test_save_applied_commit_marker() -> None:
    """
    arrange: save applied commit marker.
    act: marker is placed at the specified path.
    assert: saved commit equals expected commit.
    """
    harness = Harness(ops.CharmBase, meta=CHARM_METADATA)

    harness.handle_exec(
        "wazuh-server",
        ["git", "-C", wazuh.REPOSITORY_PATH, "rev-parse", "HEAD"],
        result="abc123",
    )

    harness.begin_with_initial_hooks()
    harness.set_can_connect("wazuh-server", True)
    container = harness.charm.unit.get_container("wazuh-server")

    container.make_dir(wazuh.REPOSITORY_PATH, make_parents=True)

    wazuh.save_applied_commit_marker(container, wazuh.WAZUH_APPLIED_COMMIT_PATH)

    commit_saved = container.pull(wazuh.WAZUH_APPLIED_COMMIT_PATH, encoding="utf-8").read().strip()

    assert commit_saved == "abc123"


def test_get_version() -> None:
    """
    arrange: mock the system call to fetch the version.
    act: fetch the version.
    assert: the version is correctly parsed from the output.
    """
    harness = Harness(ops.CharmBase, meta=CHARM_METADATA)
    harness.begin_with_initial_hooks()
    harness.handle_exec(
        "wazuh-server",
        ["/var/ossec/bin/wazuh-control", "info"],
        result='WAZUH_VERSION="v4.11.0"\nWAZUH_REVISION="40921"\nWAZUH_TYPE="server"\n',
    )
    container = harness.charm.unit.get_container("wazuh-server")
    version = wazuh.get_version(container)
    assert "v4.11.0" == version<|MERGE_RESOLUTION|>--- conflicted
+++ resolved
@@ -27,56 +27,11 @@
 """
 
 
-<<<<<<< HEAD
 @pytest.mark.parametrize("enable_vulnerability_detection", [True, False])
 @pytest.mark.parametrize("unit_name", ["wazuh-server/0", "wazuh-server/1"])
 def test_update_configuration(
     monkeypatch: pytest.MonkeyPatch, enable_vulnerability_detection: bool, unit_name: str
 ) -> None:
-=======
-def test_update_configuration_when_on_master(monkeypatch: pytest.MonkeyPatch) -> None:
-    """
-    arrange: copy the Wazuh configuration files into a container and mock the service restart.
-    act: save the master node configuration with a set of indexer IPs for multiple units.
-    assert: the IPs have been persisted in the corresponding files.
-    """
-    indexer_endpoints = ["10.0.0.2:9200", "10.0.0.3:9200"]
-    master_ip = "10.1.0.2"
-    harness = Harness(ops.CharmBase, meta=CHARM_METADATA)
-    harness.begin_with_initial_hooks()
-    container = harness.charm.unit.get_container("wazuh-server")
-    exec_process = unittest.mock.MagicMock()
-    exec_process.wait_output = unittest.mock.MagicMock(return_value=(0, 0))
-    exec_mock = unittest.mock.MagicMock(return_value=exec_process)
-    monkeypatch.setattr(container, "exec", exec_mock)
-    filebeat_content = Path("tests/unit/resources/filebeat.yml").read_text(encoding="utf-8")
-    container.push(wazuh.FILEBEAT_CONFIG_FILE, filebeat_content, make_dirs=True)
-    ossec_content = Path("tests/unit/resources/ossec.conf").read_text(encoding="utf-8")
-    container.push(wazuh.OSSEC_CONF_PATH, ossec_content, make_dirs=True)
-
-    key = secrets.token_hex(32)
-    wazuh.sync_filebeat_config(container, indexer_endpoints)
-    wazuh.sync_ossec_conf(container, indexer_endpoints, master_ip, "wazuh-server/0", key)
-
-    filebeat_config = container.pull(wazuh.FILEBEAT_CONFIG_FILE, encoding="utf-8").read()
-    filebeat_config_yaml = yaml.safe_load(filebeat_config)
-    assert "output.elasticsearch" in filebeat_config_yaml
-    assert "hosts" in filebeat_config_yaml["output.elasticsearch"]
-    assert filebeat_config_yaml["output.elasticsearch"]["hosts"] == indexer_endpoints
-    ossec_config = container.pull(wazuh.OSSEC_CONF_PATH, encoding="utf-8").read()
-    tree = etree.fromstring(f"<root>{ossec_config}</root>")  # nosec
-    hosts = tree.xpath("/root/ossec_config/indexer/hosts//host")
-    assert len(hosts) == len(indexer_endpoints)
-    for idx, host in enumerate(hosts):
-        assert host.text == f"https://{indexer_endpoints[idx]}"
-    assert "wazuh-server-0" == tree.xpath("/root/ossec_config/cluster/node_name")[0].text
-    assert "master" == tree.xpath("/root/ossec_config/cluster/node_type")[0].text
-    address = tree.xpath("/root/ossec_config/cluster/nodes/node")[0]
-    assert address.text == master_ip
-
-
-def test_update_configuration_when_on_worker(monkeypatch: pytest.MonkeyPatch) -> None:
->>>>>>> f6c27bb8
     """
     arrange: copy the Wazuh configuration files into a container and mock the service restart.
     act: save the master node configuration with a set of indexer IPs for multiple units.
