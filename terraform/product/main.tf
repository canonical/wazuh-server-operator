# Copyright 2025 Canonical Ltd.
# See LICENSE file for licensing details.

data "juju_model" "wazuh_server" {
  name = var.server_model
}

data "juju_model" "wazuh_indexer" {
  name = var.indexer_model

  provider = juju.wazuh_indexer
}

# resource "juju_secret" "agent_password" {
#   model = local.juju_model_name
#   name  = "agent_password"
#   value = var.wazuh_server.config
#     value = data.vault_generic_secret.agent_password.data["agent-password"]
#   }
#   info = "Password for the Wazuh agents"
# }

module "wazuh_server" {
  source      = "../charm"
  app_name    = var.wazuh_server.app_name
  channel     = var.wazuh_server.channel
  config      = var.wazuh_server.config
  model       = data.juju_model.wazuh_server.name
  constraints = var.wazuh_server.constraints
  revision    = var.wazuh_server.revision
  base        = var.wazuh_server.base
  units       = var.wazuh_server.units
}

resource "juju_offer" "wazuh_server_api" {
  model = data.juju_model.wazuh_server.name

  name             = "wazuh-server-api"
  application_name = var.wazuh_server.app_name
  endpoint         = module.wazuh_server.provides.wazuh_api
}

resource "juju_access_offer" "wazuh_server_api" {
  offer_url = juju_offer.wazuh_server_api.url
  admin     = [data.juju_model.wazuh_server.name]
  consume   = [data.juju_model.wazuh_indexer.name]
}

resource "juju_integration" "wazuh_server_api" {
  provider = juju.wazuh_indexer
  model    = data.juju_model.wazuh_indexer.name

  application {
    name     = module.wazuh_dashboard.app_name
    endpoint = module.wazuh_dashboard.requires.wazuh_api
  }

  application {
    offer_url = "${var.server_controller}:${juju_offer.wazuh_server_api.url}"
  }

  depends_on = [
<<<<<<< HEAD
    juju_offer.wazuh_server_api,
=======
>>>>>>> a2eb2fd2
    juju_access_offer.wazuh_server_api
  ]

}

module "traefik_k8s" {
  source      = "git::https://github.com/canonical/traefik-k8s-operator//terraform?ref=rev236"
  app_name    = var.traefik_k8s.app_name
  channel     = var.traefik_k8s.channel
  config      = var.traefik_k8s.config
  constraints = var.traefik_k8s.constraints
  model_name  = data.juju_model.wazuh_server.name
  revision    = var.traefik_k8s.revision
  units       = var.traefik_k8s.units
}

resource "juju_integration" "wazuh_server_traefik_ingress" {
  model = data.juju_model.wazuh_server.name

  application {
    name     = module.wazuh_server.app_name
    endpoint = module.wazuh_server.requires.ingress
  }

  application {
    name     = module.traefik_k8s.app_name
    endpoint = module.traefik_k8s.endpoints.traefik_route
  }
}

module "self_signed_certificates" {
  source      = "git::https://github.com/canonical/self-signed-certificates-operator//terraform?ref=rev281"
  app_name    = var.self_signed_certificates.app_name
  channel     = var.self_signed_certificates.channel
  config      = var.self_signed_certificates.config
  constraints = var.self_signed_certificates.constraints
  model       = data.juju_model.wazuh_indexer.name
  revision    = var.self_signed_certificates.revision
  base        = var.self_signed_certificates.base
  units       = var.self_signed_certificates.units

  providers = {
    juju = juju.wazuh_indexer
  }
}

resource "juju_offer" "self_signed_certificates" {
  model = data.juju_model.wazuh_indexer.name

  name             = "self-signed-certificates"
  application_name = module.self_signed_certificates.app_name
  endpoint         = module.self_signed_certificates.provides.certificates

  provider = juju.wazuh_indexer
}

resource "juju_access_offer" "self_signed_certificates" {
  offer_url = juju_offer.self_signed_certificates.url
  admin     = [data.juju_model.wazuh_indexer.name]
  consume   = [data.juju_model.wazuh_server.name]

  provider = juju.wazuh_indexer
}

resource "juju_integration" "wazuh_server_certificates" {
  model = data.juju_model.wazuh_server.name

  application {
    name     = module.wazuh_server.app_name
    endpoint = module.wazuh_server.requires.certificates
  }

  application {
    offer_url = "${var.indexer_controller}:${juju_offer.self_signed_certificates.url}"
  }

  depends_on = [
<<<<<<< HEAD
    juju_offer.self_signed_certificates,
=======
>>>>>>> a2eb2fd2
    juju_access_offer.self_signed_certificates
  ]
}

resource "juju_application" "sysconfig" {
  name  = "sysconfig"
  model = data.juju_model.wazuh_indexer.name
  units = 0

  charm {
    name     = "sysconfig"
    revision = 33
    channel  = "latest/stable"
    base     = "ubuntu@22.04"
  }

  config = {
    sysctl = "{vm.max_map_count: 262144, vm.swappiness: 0, net.ipv4.tcp_retries2: 5, fs.file-max: 1048576}"
  }

  provider = juju.wazuh_indexer
}

module "wazuh_indexer" {
  source      = "git::https://github.com/canonical/wazuh-indexer-operator//terraform/charm"
  app_name    = var.wazuh_indexer.app_name
  channel     = var.wazuh_indexer.channel
  config      = var.wazuh_indexer.config
  constraints = var.wazuh_indexer.constraints
  model       = data.juju_model.wazuh_indexer.name
  revision    = var.wazuh_indexer.revision
  base        = var.wazuh_indexer.base
  units       = var.wazuh_indexer.units

  providers = {
    juju = juju.wazuh_indexer
  }
}

resource "juju_offer" "wazuh_indexer" {
  model = data.juju_model.wazuh_indexer.name

  name             = "wazuh-indexer"
  application_name = module.wazuh_indexer.app_name
  endpoint         = module.wazuh_indexer.provides.opensearch_client

  provider = juju.wazuh_indexer
}

resource "juju_access_offer" "wazuh_indexer" {
  offer_url = juju_offer.wazuh_indexer.url
  admin     = [data.juju_model.wazuh_indexer.name]
  consume   = [data.juju_model.wazuh_server.name]

  provider = juju.wazuh_indexer
}

resource "juju_integration" "wazuh_indexer_sysconfig" {
  model = data.juju_model.wazuh_indexer.name

  application {
    name     = module.wazuh_indexer.app_name
    endpoint = "juju-info"
  }
  application {
    name     = juju_application.sysconfig.name
    endpoint = "juju-info"
  }

  provider = juju.wazuh_indexer
}

module "wazuh_dashboard" {
  source      = "git::https://github.com/canonical/wazuh-dashboard-operator//terraform/charm"
  app_name    = var.wazuh_dashboard.app_name
  channel     = var.wazuh_dashboard.channel
  config      = var.wazuh_dashboard.config
  constraints = var.wazuh_dashboard.constraints
  model       = data.juju_model.wazuh_indexer.name
  revision    = var.wazuh_dashboard.revision
  base        = var.wazuh_dashboard.base
  units       = var.wazuh_dashboard.units

  providers = {
    juju = juju.wazuh_indexer
  }
}

resource "juju_integration" "wazuh_indexer_dashboard" {
  model = data.juju_model.wazuh_indexer.name

  application {
    name     = module.wazuh_indexer.app_name
    endpoint = module.wazuh_indexer.provides.opensearch_client
  }

  application {
    name     = module.wazuh_dashboard.app_name
    endpoint = module.wazuh_dashboard.requires.opensearch_client
  }

  provider = juju.wazuh_indexer
}

resource "juju_integration" "wazuh_indexer_certificates" {
  model = data.juju_model.wazuh_indexer.name

  application {
    name     = module.wazuh_indexer.app_name
    endpoint = module.wazuh_indexer.requires.certificates
  }

  application {
    name     = module.self_signed_certificates.app_name
    endpoint = module.self_signed_certificates.provides.certificates
  }

  provider = juju.wazuh_indexer
}

resource "juju_integration" "wazuh_dashboard_certificates" {
  model = data.juju_model.wazuh_indexer.name

  application {
    name     = module.wazuh_dashboard.app_name
    endpoint = module.wazuh_dashboard.requires.certificates
  }
  application {
    name     = module.self_signed_certificates.app_name
    endpoint = module.self_signed_certificates.provides.certificates
  }

  provider = juju.wazuh_indexer
}

resource "juju_application" "data_integrator" {
  name  = "data-integrator"
  model = data.juju_model.wazuh_indexer.name
  units = 1

  charm {
    name     = "data-integrator"
    revision = 41
    channel  = "latest/stable"
    base     = "ubuntu@22.04"
  }

  config = {
    extra-user-roles = "admin"
    index-name       = "placeholder"
  }

  provider = juju.wazuh_indexer
}

resource "juju_integration" "wazuh_indexer_data_integrator" {
  model = data.juju_model.wazuh_indexer.name

  application {
    name     = module.wazuh_indexer.app_name
    endpoint = module.wazuh_indexer.provides.opensearch_client
  }
  application {
    name     = juju_application.data_integrator.name
    endpoint = "opensearch"
  }

  provider = juju.wazuh_indexer
}

resource "juju_integration" "wazuh_server_indexer" {
  model = data.juju_model.wazuh_server.name

  application {
    name     = module.wazuh_server.app_name
    endpoint = module.wazuh_server.requires.opensearch-client
  }

  application {
    offer_url = "${var.indexer_controller}:${juju_offer.wazuh_indexer.url}"
  }
<<<<<<< HEAD
}

module "wazuh_indexer_backup" {
  source      = "./modules/s3-integrator"
  model       = data.juju_model.wazuh_indexer.name

  app_name    = "wazuh-indexer-backup"
  channel     = var.wazuh_indexer_backup.channel
  config      = var.wazuh_indexer_backup.config
  constraints = var.wazuh_indexer_backup.constraints
  revision    = var.wazuh_indexer_backup.revision
  base        = var.wazuh_indexer_backup.base
  units       = var.wazuh_indexer_backup.units

  providers = {
    juju = juju.wazuh_indexer
  }
}

resource "juju_integration" "wazuh_indexer_backup" {
  model = data.juju_model.wazuh_indexer.name

  application {
    name     = module.wazuh_indexer.app_name
    endpoint = module.wazuh_indexer.requires.s3_credentials
  }

  application {
    name     = module.wazuh_indexer_backup.app_name
    endpoint = module.wazuh_indexer_backup.provides.s3_credentials
  }

  provider = juju.wazuh_indexer
=======

  depends_on = [
    juju_access_offer.wazuh_indexer
  ]
>>>>>>> a2eb2fd2
}<|MERGE_RESOLUTION|>--- conflicted
+++ resolved
@@ -60,10 +60,6 @@
   }
 
   depends_on = [
-<<<<<<< HEAD
-    juju_offer.wazuh_server_api,
-=======
->>>>>>> a2eb2fd2
     juju_access_offer.wazuh_server_api
   ]
 
@@ -141,10 +137,6 @@
   }
 
   depends_on = [
-<<<<<<< HEAD
-    juju_offer.self_signed_certificates,
-=======
->>>>>>> a2eb2fd2
     juju_access_offer.self_signed_certificates
   ]
 }
@@ -326,7 +318,10 @@
   application {
     offer_url = "${var.indexer_controller}:${juju_offer.wazuh_indexer.url}"
   }
-<<<<<<< HEAD
+
+  depends_on = [
+    juju_access_offer.wazuh_indexer
+  ]
 }
 
 module "wazuh_indexer_backup" {
@@ -360,10 +355,4 @@
   }
 
   provider = juju.wazuh_indexer
-=======
-
-  depends_on = [
-    juju_access_offer.wazuh_indexer
-  ]
->>>>>>> a2eb2fd2
 }