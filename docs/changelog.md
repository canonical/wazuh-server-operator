# Changelog

All notable changes to this project will be documented in this file.

The format is based on [Keep a Changelog](https://keepachangelog.com/en/1.1.0/).

Each revision is versioned by the date of the revision.

<<<<<<< HEAD
## 2025-09-05

### Added

- Clustering support.
=======
## 2025-09-10

### Updated

- Update the Wazuh Grafana dashboard to the one created by @Chiori-Ndukwe.
>>>>>>> 0e424248

## 2025-08-25

### Updated

- Lint dependencies.

## 2025-08-20

### Added

- New documentation checks workflow.

## 2025-07-22

### Added

- Loki alert rules.
- Prometheus alert rules.


## 2025-07-17

### Added

- Add terraform output for Open Authorization integration.

## 2025-07-16

### Added

- Adding Grafana dashboard.

## 2025-07-04

### Added

- Adding documentation on how to integrate with COS.
- Adding alive pebble check for the Prometheus exporter.

### Updated

- Update the Prometheus exporter

## 2025-06-30

### Added

- Adding `<endpoint>-relation-departed` hooks for `opensearch_observer`, 
`opencti_connector`, `wazuh_api` and `wazuh_peer` integrations.

## 2025-06-24

### Added

- How to redeploy documentation.

### Updated

- Updated the documentation to reference Canonical Kubernetes instead of MicroK8s.
- Moved the charm status setting logic to the reconcile loop.

## 2025-06-23

### Updated

- Changed exception to blocked status for missing OpenCTI integration.

## 2025-06-19

### Updated

- Modified the CI and `pre_run_script.sh` to use Canonical K8s instead of MicroK8s.

## 2025-06-16

### Updated

- Architecture documentation for clearer diagrams.

### Updated

- Modified the `rsync` command to prevent deletion of excluded directories. 
- Modified the `rsync` command to change ownership to `root:wazuh`. 

## 2025-06-12

### Added

- OpenCTI integration documentation.

## 2025-06-06

### Removed

- All references to `src-docs`.

### Updated

- `CODEOWNERS` file to only have the `/docs` directory monitored by the technical authors.

### Added

- OpenCTI integration with Wazuh server.

## 2025-03-18

### Added

- Changelog added for tracking changes.<|MERGE_RESOLUTION|>--- conflicted
+++ resolved
@@ -6,19 +6,15 @@
 
 Each revision is versioned by the date of the revision.
 
-<<<<<<< HEAD
-## 2025-09-05
+## 2025-09-10
 
 ### Added
 
 - Clustering support.
-=======
-## 2025-09-10
 
 ### Updated
 
 - Update the Wazuh Grafana dashboard to the one created by @Chiori-Ndukwe.
->>>>>>> 0e424248
 
 ## 2025-08-25
 
