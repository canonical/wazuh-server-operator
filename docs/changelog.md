# Changelog

All notable changes to this project will be documented in this file.

The format is based on [Keep a Changelog](https://keepachangelog.com/en/1.1.0/).

Each revision is versioned by the date of the revision.

## 2025-06-24

<<<<<<< HEAD
### Added

- How to redeploy documentation.
=======
### Updated

- Updated the documentation to reference Canonical Kubernetes instead of MicroK8s.
>>>>>>> eac20e74

## 2025-06-23

### Updated

- Changed exception to blocked status for missing OpenCTI integration.

## 2025-06-19

### Updated

- Modified the CI and `pre_run_script.sh` to use Canonical K8s instead of Microk8s.

## 2025-06-16

### Updated

- Architecture documentation for clearer diagrams.

### Updated

- Modified the `rsync` command to prevent deletion of excluded directories. 
- Modified the `rsync` command to change ownership to `root:wazuh`. 

## 2025-06-12

### Added

- OpenCTI integration documentation.

## 2025-06-06

### Removed

- All references to `src-docs`.

### Updated

- `CODEOWNERS` file to only have the `/docs` directory monitored by the technical authors.

### Added

- OpenCTI integration with Wazuh server.

## 2025-03-18

### Added

- Changelog added for tracking changes.<|MERGE_RESOLUTION|>--- conflicted
+++ resolved
@@ -8,15 +8,13 @@
 
 ## 2025-06-24
 
-<<<<<<< HEAD
 ### Added
 
 - How to redeploy documentation.
-=======
+
 ### Updated
 
 - Updated the documentation to reference Canonical Kubernetes instead of MicroK8s.
->>>>>>> eac20e74
 
 ## 2025-06-23
 
