--- conflicted
+++ resolved
@@ -6,23 +6,16 @@
 
 Each revision is versioned by the date of the revision.
 
-<<<<<<< HEAD
-## 2025-07-03
+## 2025-07-04
 
 ### Added
 
+- Adding documentation on how to integrate with COS.
 - Adding alive pebble check for the Prometheus exporter.
 
 ### Updated
 
 - Update the Prometheus exporter
-=======
-## 2025-07-04
-
-### Added
-
-- Adding documentation on how to integrate with COS.
->>>>>>> 9cec9fa3
 
 ## 2025-06-30
 
