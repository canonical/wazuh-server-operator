--- conflicted
+++ resolved
@@ -8,11 +8,6 @@
 
 ## 2025-06-24
 
-<<<<<<< HEAD
-### Updated
-
-- Moved the charm status setting logic to the reconcile loop.
-=======
 ### Added
 
 - How to redeploy documentation.
@@ -20,7 +15,7 @@
 ### Updated
 
 - Updated the documentation to reference Canonical Kubernetes instead of MicroK8s.
->>>>>>> 7d9a6db7
+- Moved the charm status setting logic to the reconcile loop.
 
 ## 2025-06-23
 
