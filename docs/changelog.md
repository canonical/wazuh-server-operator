# Changelog

All notable changes to this project will be documented in this file.

The format is based on [Keep a Changelog](https://keepachangelog.com/en/1.1.0/).

Each revision is versioned by the date of the revision.

## 2025-09-10

### Updated

<<<<<<< HEAD
- Fix an issue causing the rock not to be built.
=======
- Update the Wazuh Grafana dashboard to the one created by @Chiori-Ndukwe.
>>>>>>> 0e424248

## 2025-08-25

### Updated

- Lint dependencies.

## 2025-08-20

### Added

- New documentation checks workflow.

## 2025-07-22

### Added

- Loki alert rules.
- Prometheus alert rules.


## 2025-07-17

### Added

- Add terraform output for Open Authorization integration.

## 2025-07-16

### Added

- Adding Grafana dashboard.

## 2025-07-04

### Added

- Adding documentation on how to integrate with COS.
- Adding alive pebble check for the Prometheus exporter.

### Updated

- Update the Prometheus exporter

## 2025-06-30

### Added

- Adding `<endpoint>-relation-departed` hooks for `opensearch_observer`, 
`opencti_connector`, `wazuh_api` and `wazuh_peer` integrations.

## 2025-06-24

### Added

- How to redeploy documentation.

### Updated

- Updated the documentation to reference Canonical Kubernetes instead of MicroK8s.
- Moved the charm status setting logic to the reconcile loop.

## 2025-06-23

### Updated

- Changed exception to blocked status for missing OpenCTI integration.

## 2025-06-19

### Updated

- Modified the CI and `pre_run_script.sh` to use Canonical K8s instead of MicroK8s.

## 2025-06-16

### Updated

- Architecture documentation for clearer diagrams.

### Updated

- Modified the `rsync` command to prevent deletion of excluded directories. 
- Modified the `rsync` command to change ownership to `root:wazuh`. 

## 2025-06-12

### Added

- OpenCTI integration documentation.

## 2025-06-06

### Removed

- All references to `src-docs`.

### Updated

- `CODEOWNERS` file to only have the `/docs` directory monitored by the technical authors.

### Added

- OpenCTI integration with Wazuh server.

## 2025-03-18

### Added

- Changelog added for tracking changes.<|MERGE_RESOLUTION|>--- conflicted
+++ resolved
@@ -10,11 +10,8 @@
 
 ### Updated
 
-<<<<<<< HEAD
 - Fix an issue causing the rock not to be built.
-=======
 - Update the Wazuh Grafana dashboard to the one created by @Chiori-Ndukwe.
->>>>>>> 0e424248
 
 ## 2025-08-25
 
