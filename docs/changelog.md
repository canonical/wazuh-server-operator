--- conflicted
+++ resolved
@@ -6,19 +6,17 @@
 
 Each revision is versioned by the date of the revision.
 
-<<<<<<< HEAD
-## 2025-08-04
+## 2025-08-25
 
 ### Updated
 
 - Lint dependencies.
-=======
+
 ## 2025-08-20
 
 ### Added
 
 - New documentation checks workflow.
->>>>>>> d9f965f8
 
 ## 2025-07-22
 
