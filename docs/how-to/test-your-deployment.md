# How to test your deployment

In this document, we describe the main tests to ensure your deployment is working properly.

All actions should be performed after your deployment is successful: all units and apps should be in active and idle state.

## Test the dashboard

### Retrieve dashboard credentials

- Go to the environment where your `wazuh-indexer` is deployed: `juju switch <wazuh-indexer-model>`.
- Get the `username` and `password` with the following command:

```shell
juju run data-integrator/leader get-credentials --format=json | \
jq -r '.[].results.opensearch | "username: \(.username)\npassword: \(.password)"'
```

### Access the dashboard

- Go to the environment where your `wazuh-dashboard` is deployed: `juju switch <wazuh-dashboard-model>`.
- Retrieve one of the units public IP address.
- Connect from your browser to `https://<public-ip>:5601`.
- If you deployed Wazuh with a self-signed-certificate, you will have to accept the security exception.
- You should see "Wazuh... loading" for a few seconds and then be prompted for credentials.
- Enter the `username` and `password` from the first step.
- You should see "Wazuh... loading" again, and then you should have access to the dashboard.

Ensure that eveything is working properly:

- Unfold the navigation bar with the icon on the top-left corner.
- Go to "Dashboard management > Server APIs": everything should be green.
- Go to "Explore > Discover", in the top-left drop-down, check that you see the 4 following indexes:
  - `wazuh-alerts-*`
  - `wazuh-monitoring-*`
  - `wazuh-statistic-*`
  - `wazuh-archives-*` (you will need to send some logs first, see next section)

## Test logs processing

First, let's monitor the logs:

- Go to the environment where your `wazuh-server` is deployed.
- Open a shell on the leader unit `juju ssh --container wazuh-server wazuh-server/leader`.
- Monitor the logs: `tail -f /var/log/collectors/rsyslog/rsyslog.log`

In parallel, send some traffic:

- Fetch your public IP for `rsyslog`. This is the external IP from the `kubectl get services traefik-k8s-lb` output.
- Send some data to the public IP obtained from the previous step: `echo "Hi" | openssl s_client -connect <public-ip>:6514`.
- You should see some logs on the server, especially: `... did not provide a certificate, not permitted to talk to it ...`

<<<<<<< HEAD
If everything is ok, you should be able to send logs with a certificate issued by the CA configured in `logs-ca-cert`.

- Run the following command on your client: `echo "TEST123" | openssl s_client -connect <public-ip>:6514 -cert good-client.crt -key good-client.key`
=======
You should now be able to send logs with a certificate issued by the CA configured in `logs-ca-cert`:
`echo "TEST123" | openssl s_client -connect $your_ip:6514 -cert good-client.crt -key good-client.key`
>>>>>>> 97eb44ee
- You should see "TEST123" in the logs on the server.

After landing in `rsyslog.log`, your log should be processed by Wazuh. To confirm the same, run `cat /var/ossec/logs/archives/archives.log | grep "TEST123"` to verify if the log is processed.

From there, they should be processed by `filebeat` and sent to `wazuh-indexer`. To check:

- Go to the Wazuh dashboard with your browser.
- Go to `Indexer management > Dev Tools`.
- Enter the following query (update with your test string if necessary): 

```
GET wazuh-archives-*/_search
{
  "query": {
    "query_string": {
      "query": "TEST123"
    }
  }
}
```

- Run the query.
- It should return at least one document.

When you have some logs available, you can configure the `index-pattern` as described in [Wazuh's documentation](https://documentation.wazuh.com/current/user-manual/wazuh-indexer/wazuh-indexer-indices.html#the-wazuharchives-indices) to see them in the "Discover" page.

## Test your backups

- Go to the environment where your `wazuh-indexer` is deployed.
- Run `juju run wazuh-indexer/leader create-backup` to check that you can create backups. It should return `status: Backup is running.`.
- Run `juju run wazuh-indexer/leader list-backups` to check that backups are accessible. It should return at least a backup timestamp with a `success` status.<|MERGE_RESOLUTION|>--- conflicted
+++ resolved
@@ -50,15 +50,10 @@
 - Send some data to the public IP obtained from the previous step: `echo "Hi" | openssl s_client -connect <public-ip>:6514`.
 - You should see some logs on the server, especially: `... did not provide a certificate, not permitted to talk to it ...`
 
-<<<<<<< HEAD
-If everything is ok, you should be able to send logs with a certificate issued by the CA configured in `logs-ca-cert`.
-
-- Run the following command on your client: `echo "TEST123" | openssl s_client -connect <public-ip>:6514 -cert good-client.crt -key good-client.key`
-=======
 You should now be able to send logs with a certificate issued by the CA configured in `logs-ca-cert`:
 `echo "TEST123" | openssl s_client -connect $your_ip:6514 -cert good-client.crt -key good-client.key`
->>>>>>> 97eb44ee
-- You should see "TEST123" in the logs on the server.
+
+You should see "TEST123" in the logs on the server.
 
 After landing in `rsyslog.log`, your log should be processed by Wazuh. To confirm the same, run `cat /var/ossec/logs/archives/archives.log | grep "TEST123"` to verify if the log is processed.
 
@@ -88,4 +83,16 @@
 
 - Go to the environment where your `wazuh-indexer` is deployed.
 - Run `juju run wazuh-indexer/leader create-backup` to check that you can create backups. It should return `status: Backup is running.`.
-- Run `juju run wazuh-indexer/leader list-backups` to check that backups are accessible. It should return at least a backup timestamp with a `success` status.+- Run `juju run wazuh-indexer/leader list-backups` to check that backups are accessible. It should return at least a backup timestamp with a `success` status:
+
+```text
+$ juju run wazuh-indexer/1 list-backups
+Running operation 174 with 1 task
+  - task 175 on unit-wazuh-indexer-1
+
+Waiting for task 175...
+backups: |1-
+   backup-id           | backup-status
+  ------------------------------------
+  2025-06-30T12:28:27Z | success
+```