name: Tests

on:
  pull_request:

jobs:
  unit-tests:
    uses: canonical/operator-workflows/.github/workflows/test.yaml@main
    secrets: inherit
    with:
      self-hosted-runner: true
      self-hosted-runner-label: "edge"
<<<<<<< HEAD
      self-hosted-runner-image: "noble"
      vale-style-check: true
=======
      vale-style-check: false
>>>>>>> d9f965f8
<|MERGE_RESOLUTION|>--- conflicted
+++ resolved
@@ -10,9 +10,5 @@
     with:
       self-hosted-runner: true
       self-hosted-runner-label: "edge"
-<<<<<<< HEAD
       self-hosted-runner-image: "noble"
-      vale-style-check: true
-=======
-      vale-style-check: false
->>>>>>> d9f965f8
+      vale-style-check: false