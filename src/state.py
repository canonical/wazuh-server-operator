--- conflicted
+++ resolved
@@ -156,15 +156,33 @@
     return agent_password_content
 
 
+def _fetch_cluster_key(model: ops.Model) -> str:
+    """Fetch the Wazuh cluster key.
+
+    Args:
+        model: the Juju model.
+
+    Returns: the key for the cluster, if any.
+
+    Raises:
+        InvalidStateError: if the secret when the key should reside is invalid.
+    """
+    try:
+        cluster_key_secret = model.get_secret(label=WAZUH_CLUSTER_KEY_SECRET_LABEL)
+    except ops.SecretNotFoundError as exc:
+        raise InvalidStateError("Cluster key secret.") from exc
+    cluster_key_content = cluster_key_secret.get_content(refresh=True).get("value")
+    if not cluster_key_content:
+        raise InvalidStateError("Cluster key secret does not contain the expected key 'value'.")
+    return cluster_key_content
+
+
 class State(BaseModel):  # pylint: disable=too-few-public-methods
     """The Wazuh server charm state.
 
     Attributes:
         agent_password: the agent password.
-<<<<<<< HEAD
         cluster_key: the cluster key.
-=======
->>>>>>> dd9909f5
         indexer_ips: list of Wazuh indexer IPs.
         filebeat_username: the filebeat username.
         filebeat_password: the filebeat password.
@@ -176,10 +194,7 @@
     """
 
     agent_password: typing.Optional[str] = None
-<<<<<<< HEAD
     cluster_key: str = Field(min_length=16, max_length=16)
-=======
->>>>>>> dd9909f5
     indexer_ips: typing.Annotated[list[str], Field(min_length=1)]
     filebeat_username: str = Field(..., min_length=1)
     filebeat_password: str = Field(..., min_length=1)
@@ -191,10 +206,7 @@
     def __init__(  # pylint: disable=too-many-arguments, too-many-positional-arguments
         self,
         agent_password: typing.Optional[str],
-<<<<<<< HEAD
         cluster_key: str,
-=======
->>>>>>> dd9909f5
         indexer_ips: list[str],
         filebeat_username: str,
         filebeat_password: str,
@@ -207,10 +219,7 @@
 
         Args:
             agent_password: the agent password.
-<<<<<<< HEAD
             cluster_key: the cluster key.
-=======
->>>>>>> dd9909f5
             indexer_ips: list of Wazuh indexer IPs.
             filebeat_username: the filebeat username.
             filebeat_password: the filebeat password.
@@ -221,10 +230,7 @@
         """
         super().__init__(
             agent_password=agent_password,
-<<<<<<< HEAD
             cluster_key=cluster_key,
-=======
->>>>>>> dd9909f5
             indexer_ips=indexer_ips,
             filebeat_username=filebeat_username,
             filebeat_password=filebeat_password,
@@ -257,135 +263,6 @@
             raise InvalidStateError("Invalid proxy configuration.") from exc
 
     @classmethod
-<<<<<<< HEAD
-    def _fetch_filebeat_configuration(
-        cls, model: ops.Model, indexer_relation_data: dict[str, str]
-    ) -> tuple[str, str, list[str]]:
-        """Fetch the filebeat configuration from the relation data.
-
-        Args:
-            model: the Juju model.
-            indexer_relation_data: the Wazuh indexer app relation data.
-
-        Returns: a tuple with the username, password and a list of endpoints.
-
-        Raises:
-            InvalidStateError: if the secret is invalid.
-        """
-        filebeat_secret_id = indexer_relation_data.get("secret-user")
-        try:
-            filebeat_secret_content = model.get_secret(id=filebeat_secret_id).get_content()
-        except ops.SecretNotFoundError as exc:
-            raise InvalidStateError("Indexer secret content not found.") from exc
-        filebeat_username = filebeat_secret_content.get("username", "")
-        filebeat_password = filebeat_secret_content.get("password", "")
-        endpoint_data = indexer_relation_data.get("endpoints")
-        endpoints = list(endpoint_data.split(",")) if endpoint_data else []
-        return filebeat_username, filebeat_password, endpoints
-
-    @classmethod
-    def _fetch_matching_certificates(
-        cls,
-        provider_certificates: list[certificates.ProviderCertificate],
-        certitificate_signing_request: str,
-    ) -> list[certificates.ProviderCertificate]:
-        """Fetch the certificates matching the CSR from the relation data.
-
-        Args:
-            provider_certificates: the provider certificates.
-            certitificate_signing_request: the certificate signing request.
-
-        Returns:
-            the certificates matching the CSR.
-        """
-        return [
-            certificate
-            for certificate in provider_certificates
-            if (
-                certificate.csr.replace("\n", "")
-                == certitificate_signing_request.replace("\n", "")
-            )
-            and not certificate.revoked
-        ]
-
-    @classmethod
-    def _fetch_ssh_repository_key(cls, model: ops.Model, config: WazuhConfig) -> str | None:
-        """Fetch the SSH key for the repository.
-
-        Args:
-            model: the Juju model.
-            config: the charm configuration.
-
-        Returns: the SSH key for the repository, if any.
-
-        Raises:
-            InvalidStateError: if the secret when the key should reside is invalid.
-        """
-        custom_config_ssh_key_content = None
-        if config.custom_config_ssh_key:
-            try:
-                custom_config_ssh_key_secret = model.get_secret(id=config.custom_config_ssh_key)
-            except ops.SecretNotFoundError as exc:
-                raise InvalidStateError("Repository secret not found.") from exc
-            custom_config_ssh_key_content = custom_config_ssh_key_secret.get_content(
-                refresh=True
-            ).get("value")
-            if not custom_config_ssh_key_content:
-                raise InvalidStateError(
-                    "Repository secret does not contain the expected key 'value'."
-                )
-        return custom_config_ssh_key_content
-
-    @classmethod
-    def _fetch_agent_password(cls, model: ops.Model, config: WazuhConfig) -> str | None:
-        """Fetch the password for the agent.
-
-        Args:
-            model: the Juju model.
-            config: the charm configuration.
-
-        Returns: the SSH key for the repository, if any.
-
-        Raises:
-            InvalidStateError: if the secret when the key should reside is invalid.
-        """
-        agent_password_content = None
-        if config.agent_password:
-            try:
-                agent_password_secret = model.get_secret(id=config.agent_password)
-            except ops.SecretNotFoundError as exc:
-                raise InvalidStateError("Agent secret not found.") from exc
-            agent_password_content = agent_password_secret.get_content(refresh=True).get("value")
-            if not agent_password_content:
-                raise InvalidStateError("Agent secret does not contain the expected key 'value'.")
-        return agent_password_content
-
-    @classmethod
-    def _fetch_cluster_key(cls, model: ops.Model) -> str:
-        """Fetch the Wazuh cluster key.
-
-        Args:
-            model: the Juju model.
-
-        Returns: the key for the cluster, if any.
-
-        Raises:
-            InvalidStateError: if the secret when the key should reside is invalid.
-        """
-        try:
-            cluster_key_secret = model.get_secret(label=WAZUH_CLUSTER_KEY_SECRET_LABEL)
-        except ops.SecretNotFoundError as exc:
-            raise InvalidStateError("Cluster key secret.") from exc
-        cluster_key_content = cluster_key_secret.get_content(refresh=True).get("value")
-        if not cluster_key_content:
-            raise InvalidStateError(
-                "Cluster key secret does not contain the expected key 'value'."
-            )
-        return cluster_key_content
-
-    @classmethod
-=======
->>>>>>> dd9909f5
     def from_charm(  # pylint: disable=too-many-locals
         cls,
         charm: ops.CharmBase,
@@ -408,35 +285,22 @@
             InvalidStateError: if the state is invalid.
         """
         try:
-<<<<<<< HEAD
-            filebeat_username, filebeat_password, endpoints = State._fetch_filebeat_configuration(
-=======
             filebeat_username, filebeat_password, endpoints = _fetch_filebeat_configuration(
->>>>>>> dd9909f5
                 charm.model, indexer_relation_data
             )
             args = {key.replace("-", "_"): value for key, value in charm.config.items()}
             # mypy doesn't like the str to Url casting
             valid_config = WazuhConfig(**args)  # type: ignore
-<<<<<<< HEAD
-            custom_config_ssh_key = State._fetch_ssh_repository_key(charm.model, valid_config)
-            agent_password = State._fetch_agent_password(charm.model, valid_config)
-            cluster_key = State._fetch_cluster_key(charm.model)
-            matching_certificates = State._fetch_matching_certificates(
-=======
             custom_config_ssh_key = _fetch_ssh_repository_key(charm.model, valid_config)
             agent_password = _fetch_agent_password(charm.model, valid_config)
+            cluster_key = _fetch_cluster_key(charm.model)
             matching_certificates = _fetch_matching_certificates(
->>>>>>> dd9909f5
                 provider_certificates, certitificate_signing_request
             )
             if matching_certificates:
                 return cls(
                     agent_password=agent_password,
-<<<<<<< HEAD
                     cluster_key=cluster_key,
-=======
->>>>>>> dd9909f5
                     indexer_ips=endpoints,
                     filebeat_username=filebeat_username,
                     filebeat_password=filebeat_password,
