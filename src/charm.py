--- conflicted
+++ resolved
@@ -56,10 +56,7 @@
         self.framework.observe(self.on.wazuh_server_pebble_ready, self.reconcile)
         self.framework.observe(self.on.config_changed, self.reconcile)
         self.framework.observe(self.on[WAZUH_PEER_RELATION_NAME].relation_joined, self.reconcile)
-<<<<<<< HEAD
-=======
         self.framework.observe(self.on[WAZUH_PEER_RELATION_NAME].relation_changed, self.reconcile)
->>>>>>> f72ef516
 
     def _on_install(self, _: ops.InstallEvent) -> None:
         """Install event handler."""
