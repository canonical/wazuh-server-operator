--- conflicted
+++ resolved
@@ -56,14 +56,6 @@
         self.framework.observe(self.on[WAZUH_PEER_RELATION_NAME].relation_joined, self.reconcile)
         self.framework.observe(self.on[WAZUH_PEER_RELATION_NAME].relation_changed, self.reconcile)
 
-    def _on_wazuh_server_pebble_ready(self, _: ops.PebbleReadyEvent) -> None:
-        """Pebble ready handler."""
-        self.reconcile()
-
-    def _on_config_changed(self, _: ops.ConfigChangedEvent) -> None:
-        """Config changed handler."""
-        self.reconcile()
-
     def _on_install(self, event: ops.InstallEvent) -> None:
         """Install event handler."""
         if not self.state:
@@ -79,34 +71,31 @@
                 self.app.add_secret(
                     {"value": secrets.token_hex(16)}, label=WAZUH_CLUSTER_KEY_SECRET_LABEL
                 )
-<<<<<<< HEAD
-        # This is the default user password
-        default_token = "Bearer wazuh:wazuh"  # nosec
-        # The certificates might be self signed and there's no security hardening in
-        # passing them to the request since tampering with `localhost` would mean the
-        # container filesystem is compromised
-        try:
-            r = requests.put(  # nosec
-                "https://localhost:55000/security/users/2",
-                headers={"Authorization": default_token},
-                data={"password": secrets.token_hex()},
-                timeout=10,
-                verify=False,
-            )
-            r.raise_for_status()
-            r = requests.put(  # nosec
-                "https://localhost:55000/security/users/1",
-                headers={"Authorization": default_token},
-                data={"password": self.state.api_password},
-                timeout=10,
-                verify=False,
-            )
-            r.raise_for_status()
-        except requests.exceptions.RequestException as exc:
-            logger.error("Error modifying the default passwords: %s", exc)
-            self.unit.status = ops.ErrorStatus("Error modifying the default passwords.")
-=======
->>>>>>> e80a3d35
+            # This is the default user password
+            default_token = "Bearer wazuh:wazuh"  # nosec
+            # The certificates might be self signed and there's no security hardening in
+            # passing them to the request since tampering with `localhost` would mean the
+            # container filesystem is compromised
+            try:
+                r = requests.put(  # nosec
+                    "https://localhost:55000/security/users/2",
+                    headers={"Authorization": default_token},
+                    data={"password": secrets.token_hex()},
+                    timeout=10,
+                    verify=False,
+                )
+                r.raise_for_status()
+                r = requests.put(  # nosec
+                    "https://localhost:55000/security/users/1",
+                    headers={"Authorization": default_token},
+                    data={"password": self.state.api_password},
+                    timeout=10,
+                    verify=False,
+                )
+                r.raise_for_status()
+            except requests.exceptions.RequestException as exc:
+                logger.error("Error modifying the default passwords: %s", exc)
+                self.unit.status = ops.ErrorStatus("Error modifying the default passwords.")
 
     @property
     def state(self) -> State | None:
