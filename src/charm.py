#!/usr/bin/env python3

# Copyright 2024 Canonical Ltd.
# See LICENSE file for licensing details.

"""Wazuh server charm."""

import logging
import secrets
import typing

import ops
from ops import pebble

import certificates_observer
import observability
import opensearch_observer
import traefik_route_observer
import wazuh
from state import (
    WAZUH_API_CREDENTIALS,
    WAZUH_CLUSTER_KEY_SECRET_LABEL,
    WAZUH_DEFAULT_API_CREDENTIALS,
    CharmBaseWithState,
    InvalidStateError,
    RecoverableStateError,
    State,
)

logger = logging.getLogger(__name__)


WAZUH_PEER_RELATION_NAME = "wazuh-peers"


class WazuhServerCharm(CharmBaseWithState):
    """Charm the service.

    Attributes:
        fqdns: the unit FQDNs.
        state: the charm state.
    """

    def __init__(self, *args: typing.Any):
        """Construct.

        Args:
            args: Arguments passed to the CharmBase parent constructor.
        """
        super().__init__(*args)
        self.certificates = certificates_observer.CertificatesObserver(self)
        self.traefik_route = traefik_route_observer.TraefikRouteObserver(self)
        self.opensearch = opensearch_observer.OpenSearchObserver(self)
        self._observability = observability.Observability(self)

        self.framework.observe(self.on.install, self._on_install)
        self.framework.observe(self.on.wazuh_server_pebble_ready, self.reconcile)
        self.framework.observe(self.on.config_changed, self.reconcile)
        self.framework.observe(self.on[WAZUH_PEER_RELATION_NAME].relation_joined, self.reconcile)
        self.framework.observe(self.on[WAZUH_PEER_RELATION_NAME].relation_changed, self.reconcile)

    def _on_install(self, _: ops.InstallEvent) -> None:
        """Install event handler."""
        if self.unit.is_leader():
            try:
                self.model.get_secret(label=WAZUH_CLUSTER_KEY_SECRET_LABEL)
            except ops.SecretNotFoundError:
                logger.debug(
                    "Secret with label %s not found. Creating one.", WAZUH_CLUSTER_KEY_SECRET_LABEL
                )
                self.app.add_secret(
                    {"value": secrets.token_hex(16)}, label=WAZUH_CLUSTER_KEY_SECRET_LABEL
                )

    @property
    def state(self) -> State | None:
        """The charm state."""
        try:
            opensearch_relation = self.model.get_relation(opensearch_observer.RELATION_NAME)
            opensearch_relation_data = (
                opensearch_relation.data[opensearch_relation.app] if opensearch_relation else {}
            )
            certificates = self.certificates.certificates.get_provider_certificates()
            return State.from_charm(
                self, opensearch_relation_data, certificates, self.certificates.csr.decode("utf-8")
            )
        except InvalidStateError as exc:
            logger.error("Invalid charm configuration, %s", exc)
            raise exc
        except RecoverableStateError as exc:
            logger.error("Invalid charm configuration, %s", exc)
            self.unit.status = ops.BlockedStatus("Charm state is invalid")
            return None

    def reconcile(self, _: ops.HookEvent) -> None:
        """Reconcile Wazuh configuration with charm state.

        This is the main entry for changes that require a restart.
        """
        container = self.unit.get_container(wazuh.CONTAINER_NAME)
        if not container.can_connect():
            logger.warning(
                "Unable to connect to container during reconcile. "
                "Waiting for future events which will trigger another reconcile."
            )
            self.unit.status = ops.WaitingStatus("Waiting for pebble.")
            return
        if not self.state:
            return
        wazuh.install_certificates(
            container=self.unit.containers.get(wazuh.CONTAINER_NAME),
            private_key=self.certificates.private_key,
            public_key=self.state.certificate,
            root_ca=self.state.root_ca,
        )
        wazuh.configure_git(
            container,
            (
                str(self.state.custom_config_repository)
                if self.state.custom_config_repository
                else None
            ),
            self.state.custom_config_ssh_key,
        )
        wazuh.configure_filebeat_user(
            container, self.state.filebeat_username, self.state.filebeat_password
        )
        if self.state.agent_password:
            wazuh.configure_agent_password(
                container=self.unit.containers.get(wazuh.CONTAINER_NAME),
                password=self.state.agent_password,
            )
        if self.state.custom_config_repository:
            wazuh.pull_configuration_files(container)
        wazuh.update_configuration(
            container, self.state.indexer_ips, self.fqdns, self.unit.name, self.state.cluster_key
        )
        container.add_layer("wazuh", self._pebble_layer, combine=True)
        container.replan()

        if self.state.is_default_api_password:
            credentials = wazuh.generate_api_credentials()
            for username, password in credentials.items():
                wazuh.change_api_password(
                    username, WAZUH_DEFAULT_API_CREDENTIALS[username], password
                )
<<<<<<< HEAD
            wazuh.store_api_credentials(self.app, credentials)
            container.add_layer("wazuh", self._pebble_layer, combine=True)
            container.replan()
=======
            self.app.add_secret(credentials, label=WAZUH_API_CREDENTIALS)
>>>>>>> c1aaae81
        self.unit.status = ops.ActiveStatus()

    @property
    def _pebble_layer(self) -> pebble.LayerDict:
        """Return a dictionary representing a Pebble layer."""
        environment = {}
        # self.state will never be None at this point
        proxy = self.state.proxy  # type: ignore
        if proxy.http_proxy:
            environment["HTTP_PROXY"] = str(proxy.http_proxy)
        if proxy.https_proxy:
            environment["HTTPS_PROXY"] = str(proxy.https_proxy)
        if proxy.no_proxy:
            environment["NO_PROXY"] = proxy.no_proxy
        return {
            "summary": "wazuh manager layer",
            "description": "pebble config layer for wazuh-manager",
            "services": {
                "wazuh": {
                    "override": "replace",
                    "summary": "wazuh manager",
                    "command": "/var/ossec/bin/wazuh-control start",
                    "startup": "enabled",
                    "on-success": "ignore",
                    "environment": environment,
                },
                "filebeat": {
                    "override": "replace",
                    "summary": "filebeat",
                    "command": (
                        "/usr/share/filebeat/bin/filebeat -c /etc/filebeat/filebeat.yml "
                        "--path.home /usr/share/filebeat --path.config /etc/filebeat "
                        "--path.data /var/lib/filebeat --path.logs /var/log/filebeat"
                    ),
                    "startup": "enabled",
                },
                "prometheus-exporter": {
                    "override": "replace",
                    "summary": "prometheus exporter",
                    "command": "/usr/bin/python3 /usr/bin/prometheus_exporter.py",
                    "startup": "enabled",
                    "environment": {
                        "WAZUH_API_HOST": "localhost",
                        "WAZUH_API_PORT": "55000",
                        "WAZUH_API_USERNAME": "wazuh",
                        "WAZUH_API_PASSWORD": self.state.api_credentials["wazuh"],
                    },
                },
            },
            "checks": {
                "wazuh-alive": {
                    "override": "replace",
                    "level": "alive",
                    "tcp": {"port": 55000},
                },
                "filebeat-alive": {
                    "override": "replace",
                    "level": "alive",
                    "exec": {"command": "filebeat test output"},
                },
            },
            "checks": {
                "wazuh-alive": {
                    "override": "replace",
                    "level": "alive",
                    "tcp": {"port": 55000},
                },
                "filebeat-alive": {
                    "override": "replace",
                    "level": "alive",
                    "exec": {"command": "filebeat test output"},
                },
            },
        }

    @property
    def fqdns(self) -> list[str]:
        """Get the FQDNS for the charm units.

        Returns: the list of FQDNs for the charm units.
        """
        unit_name = self.unit.name.replace("/", "-")
        app_name = self.app.name
        addresses = [f"{unit_name}.{app_name}-endpoints"]
        peer_relation = self.model.relations[WAZUH_PEER_RELATION_NAME]
        if peer_relation:
            relation = peer_relation[0]
            # relation.units will contain all the units after the relation-joined event
            # since a relation-changed is emitted for every relation-joined event.
            for u in relation.units:
                # FQDNs have the form
                # <unit-name>.<app-name>-endpoints.<model-name>.svc.cluster.local
                unit_name = u.name.replace("/", "-")
                address = f"{unit_name}.{app_name}-endpoints"
                addresses.append(address)
        return addresses


if __name__ == "__main__":  # pragma: nocover
    ops.main.main(WazuhServerCharm)<|MERGE_RESOLUTION|>--- conflicted
+++ resolved
@@ -144,13 +144,9 @@
                 wazuh.change_api_password(
                     username, WAZUH_DEFAULT_API_CREDENTIALS[username], password
                 )
-<<<<<<< HEAD
-            wazuh.store_api_credentials(self.app, credentials)
+            self.app.add_secret(credentials, label=WAZUH_API_CREDENTIALS)
             container.add_layer("wazuh", self._pebble_layer, combine=True)
             container.replan()
-=======
-            self.app.add_secret(credentials, label=WAZUH_API_CREDENTIALS)
->>>>>>> c1aaae81
         self.unit.status = ops.ActiveStatus()
 
     @property
@@ -165,6 +161,8 @@
             environment["HTTPS_PROXY"] = str(proxy.https_proxy)
         if proxy.no_proxy:
             environment["NO_PROXY"] = proxy.no_proxy
+        if not self.state:
+            return {}
         return {
             "summary": "wazuh manager layer",
             "description": "pebble config layer for wazuh-manager",
@@ -198,18 +196,6 @@
                         "WAZUH_API_USERNAME": "wazuh",
                         "WAZUH_API_PASSWORD": self.state.api_credentials["wazuh"],
                     },
-                },
-            },
-            "checks": {
-                "wazuh-alive": {
-                    "override": "replace",
-                    "level": "alive",
-                    "tcp": {"port": 55000},
-                },
-                "filebeat-alive": {
-                    "override": "replace",
-                    "level": "alive",
-                    "exec": {"command": "filebeat test output"},
                 },
             },
             "checks": {
