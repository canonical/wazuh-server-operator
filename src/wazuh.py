--- conflicted
+++ resolved
@@ -151,25 +151,8 @@
     _update_wazuh_configuration(container, ip_ports, master_address, unit_name, cluster_key)
 
 
-<<<<<<< HEAD
-def reload_configuration(container: ops.Container) -> None:
-    """Reload the workload configuration.
-
-    Arguments:
-        container: the container for which to update the configuration.
-
-    Raises:
-        WazuhInstallationError: if an error occurs while installing.
-    """
-    proc = container.exec(["/var/ossec/bin/wazuh-control", "reload"], timeout=1)
-    try:
-        proc.wait_output()
-    except (ops.pebble.ChangeError, ops.pebble.ExecError) as exc:
-        raise WazuhInstallationError("Error reloading the wazuh daemon.") from exc
-
-
-=======
->>>>>>> dd82b66e
+    
+    
 def install_certificates(
     container: ops.Container, path: Path, public_key: str, private_key: str, root_ca: str
 ) -> None:
