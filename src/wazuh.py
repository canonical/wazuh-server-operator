--- conflicted
+++ resolved
@@ -460,7 +460,6 @@
     Raises:
         WazuhInstallationError: if an error occurs while processing the requests.
     """
-<<<<<<< HEAD
     # The certificates might be self signed and there's no security hardening in
     # passing them to the request since tampering with `localhost` would mean the
     # container filesystem is compromised
@@ -499,11 +498,6 @@
     except requests.exceptions.RequestException as exc:
         logger.error("Error %s", response.json())
         raise WazuhInstallationError("Error creating a readonly user.") from exc
-=======
-    return {
-        "wazuh": _generate_api_password(),
-        "wazuh-wui": _generate_api_password(),
-    }
 
 
 def get_version(container: ops.Container) -> str:
@@ -517,5 +511,4 @@
     process = container.exec(["/var/ossec/bin/wazuh-control", "info"])
     version_string, _ = process.wait_output()
     version = re.search('^WAZUH_VERSION="(.*)"', version_string)
-    return version.group(1) if version else ""
->>>>>>> 3743b150
+    return version.group(1) if version else ""